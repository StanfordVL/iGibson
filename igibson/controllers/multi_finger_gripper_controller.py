--- conflicted
+++ resolved
@@ -6,11 +6,6 @@
 VALID_MODES = {
     "binary",
     "ternary",
-<<<<<<< HEAD
-    "smooth",
-    "independent",
-=======
->>>>>>> 32cbb5ca
 }
 
 
@@ -75,15 +70,9 @@
         self.mode = mode
         self.limit_tolerance = limit_tolerance
 
-<<<<<<< HEAD
-        # If we're using binary signal, we override the command output limits
-        if mode == "binary" or mode == "ternary":
-            command_output_limits = (-1.0, 1.0)
-=======
         assert not (
             self.mode == "ternary" and self.motor_type != "position"
         ), "MultiFingerGripperController's ternary mode only works with position control."
->>>>>>> 32cbb5ca
 
         # Run super init
         super().__init__(
@@ -120,18 +109,6 @@
                 if command[0] >= 0.0
                 else self.control_limits[ControlType.get_type(self.motor_type)][0][self.joint_idx]
             )
-<<<<<<< HEAD
-        elif self.mode == "ternary":
-            if command[0] > 0.33:  # Closer to 1
-                u = self.control_limits[ControlType.get_type(self.motor_type)][1][self.joint_idx]
-            elif command[0] > -0.33:  # Closer to 0
-                u = joint_pos
-            else:  # Closer to -1
-                u = self.control_limits[ControlType.get_type(self.motor_type)][0][self.joint_idx]
-        else:
-            # Use continuous signal
-            u = command
-=======
         else:  # Ternary mode
             if command[0] > 0.33:  # Closer to 1
                 u = self.control_limits[ControlType.get_type(self.motor_type)][1][self.joint_idx]
@@ -139,7 +116,6 @@
                 u = joint_pos  # This is why ternary mode only works with position control.
             else:  # Closer to -1
                 u = self.control_limits[ControlType.get_type(self.motor_type)][0][self.joint_idx]
->>>>>>> 32cbb5ca
 
         # If we're near the joint limits and we're using velocity / torque control, we zero out the action
         if self.motor_type in {"velocity", "torque"}:
