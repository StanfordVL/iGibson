--- conflicted
+++ resolved
@@ -150,8 +150,9 @@
 
     @property
     def command_dim(self):
-<<<<<<< HEAD
-        return 0 if self.fixed else len(self.joint_idx)
-=======
-        return 1 if self.parallel_mode else len(self.joint_idx)
->>>>>>> d1261d8c
+        if self.fixed:
+            return 0
+        elif self.parallel_mode:
+            return 1
+        else:
+            return len(self.joint_idx)