"""
Developed by Caelen Garrett in pybullet-planning repository (https://github.com/caelan/pybullet-planning)
and adapted by iGibson team.
"""
from __future__ import print_function

import colorsys
import json
import math
import os
import pickle
import platform
import numpy as np
import pybullet as p
import random
import sys
import time
import datetime
from collections import defaultdict, deque, namedtuple
from itertools import product, combinations, count

from .transformations import quaternion_from_matrix, unit_vector

from igibson.external.motion.motion_planners.rrt_connect import birrt, direct_path
from igibson.external.motion.motion_planners.rrt_star import rrt_star
from igibson.external.motion.motion_planners.lazy_prm import lazy_prm_replan_loop
from igibson.external.motion.motion_planners.rrt import rrt
from igibson.external.motion.motion_planners.smoothing import optimize_path
from igibson.utils.constants import OccupancyGridState
#from ..motion.motion_planners.rrt_connect import birrt, direct_path
import cv2
import logging

log = logging.getLogger(__name__)

# from future_builtins import map, filter
# from builtins import input # TODO - use future
try:
    user_input = raw_input
except NameError:
    user_input = input

INF = np.inf
PI = np.pi
CIRCULAR_LIMITS = -PI, PI
UNBOUNDED_LIMITS = -INF, INF
DEFAULT_TIME_STEP = 1./240.  # seconds

#####################################

DRAKE_PATH = 'models/drake/'

# Models

# Robots
MODEL_DIRECTORY = os.path.abspath(os.path.join(
    os.path.dirname(__file__), os.pardir, 'models/'))
ROOMBA_URDF = 'models/turtlebot/roomba.urdf'
TURTLEBOT_URDF = 'models/turtlebot/turtlebot_holonomic.urdf'
DRAKE_IIWA_URDF = 'models/drake/iiwa_description/urdf/iiwa14_polytope_collision.urdf'
# wsg_50 | wsg_50_mesh_visual | wsg_50_mesh_collision
WSG_50_URDF = 'models/drake/wsg_50_description/urdf/wsg_50_mesh_visual.urdf'
#SCHUNK_URDF = 'models/drake/wsg_50_description/sdf/schunk_wsg_50.sdf'
PANDA_HAND_URDF = "models/franka_description/robots/hand.urdf"
PANDA_ARM_URDF = "models/franka_description/robots/panda_arm_hand.urdf"

# Pybullet Robots
#PYBULLET_DIRECTORY = add_data_path()
KUKA_IIWA_URDF = "kuka_iiwa/model.urdf"
KUKA_IIWA_GRIPPER_SDF = "kuka_iiwa/kuka_with_gripper.sdf"
R2D2_URDF = "r2d2.urdf"
MINITAUR_URDF = "quadruped/minitaur.urdf"
HUMANOID_MJCF = "mjcf/humanoid.xml"
HUSKY_URDF = "husky/husky.urdf"
RACECAR_URDF = 'racecar/racecar.urdf'  # racecar_differential.urdf
PR2_GRIPPER = 'pr2_gripper.urdf'
# wsg50_one_motor_gripper | wsg50_one_motor_gripper_new
WSG_GRIPPER = 'gripper/wsg50_one_motor_gripper.sdf'

# Pybullet Objects
KIVA_SHELF_SDF = "kiva_shelf/model.sdf"
FLOOR_URDF = 'plane.urdf'
TABLE_URDF = 'table'

# Objects
SMALL_BLOCK_URDF = "models/drake/objects/block_for_pick_and_place.urdf"
BLOCK_URDF = "models/drake/objects/block_for_pick_and_place_mid_size.urdf"
SINK_URDF = 'models/sink.urdf'
STOVE_URDF = 'models/stove.urdf'

#####################################

# I/O

SEPARATOR = '\n' + 50*'-' + '\n'

# def inf_generator():
#    return iter(int, 1)

inf_generator = count


def print_separator(n=50):
    print('\n' + n*'-' + '\n')


def is_remote():
    return 'SSH_CONNECTION' in os.environ


def is_darwin():  # TODO: change loading accordingly
    return platform.system() == 'Darwin'  # platform.release()
    # return sys.platform == 'darwin'


def read(filename):
    with open(filename, 'r') as f:
        return f.read()


def write(filename, string):
    with open(filename, 'w') as f:
        f.write(string)


def read_pickle(filename):
    # Can sometimes read pickle3 from python2 by calling twice
    # Can possibly read pickle2 from python3 by using encoding='latin1'
    with open(filename, 'rb') as f:
        return pickle.load(f)


def write_pickle(filename, data):  # NOTE - cannot pickle lambda or nested functions
    with open(filename, 'wb') as f:
        pickle.dump(data, f)


def read_json(path):
    return json.loads(read(path))


def write_json(path, data):
    with open(path, 'w') as f:
        json.dump(data, f, indent=2, sort_keys=True)


def safe_remove(p):
    if os.path.exists(p):
        os.remove(p)


def ensure_dir(f):
    d = os.path.dirname(f)
    if not os.path.exists(d):
        os.makedirs(d)


def safe_zip(sequence1, sequence2):
    assert len(sequence1) == len(sequence2)
    return zip(sequence1, sequence2)


def clip(value, min_value=-INF, max_value=+INF):
    return min(max(min_value, value), max_value)


def randomize(iterable):  # TODO: bisect
    sequence = list(iterable)
    random.shuffle(sequence)
    return sequence


def get_random_seed():
    return random.getstate()[1][0]


def get_numpy_seed():
    return np.random.get_state()[1][0]


def set_random_seed(seed):
    if seed is not None:
        random.seed(seed)


def set_numpy_seed(seed):
    # These generators are different and independent
    if seed is not None:
        np.random.seed(seed % (2**32))
        #print('Seed:', seed)


def get_date():
    return datetime.datetime.now().strftime('%y-%m-%d_%H-%M-%S')


def implies(p1, p2):
    return not p1 or p2

#####################################

# https://stackoverflow.com/questions/5081657/how-do-i-prevent-a-c-shared-library-to-print-on-stdout-in-python/14797594#14797594
# https://stackoverflow.com/questions/4178614/suppressing-output-of-module-calling-outside-library
# https://stackoverflow.com/questions/4675728/redirect-stdout-to-a-file-in-python/22434262#22434262


class HideOutput(object):
    '''
    A context manager that block stdout for its scope, usage:

    with HideOutput():
        os.system('ls -l')
    '''
    DEFAULT_ENABLE = True

    def __init__(self, enable=None):
        if enable is None:
            enable = self.DEFAULT_ENABLE
        self.enable = enable
        if not self.enable:
            return
        sys.stdout.flush()
        self._origstdout = sys.stdout
        self._oldstdout_fno = os.dup(sys.stdout.fileno())
        self._devnull = os.open(os.devnull, os.O_WRONLY)

    def __enter__(self):
        if not self.enable:
            return
        self._newstdout = os.dup(1)
        os.dup2(self._devnull, 1)
        os.close(self._devnull)
        sys.stdout = os.fdopen(self._newstdout, 'w')

    def __exit__(self, exc_type, exc_val, exc_tb):
        if not self.enable:
            return
        sys.stdout.close()
        sys.stdout = self._origstdout
        sys.stdout.flush()
        os.dup2(self._oldstdout_fno, 1)
        os.close(self._oldstdout_fno)  # Added

#####################################

# Savers

# TODO: contextlib


class Saver(object):
    def restore(self):
        raise NotImplementedError()

    def __enter__(self):
        # TODO: move the saving to enter?
        pass

    def __exit__(self, type, value, traceback):
        self.restore()


class ClientSaver(Saver):
    def __init__(self, new_client=None):
        self.client = CLIENT
        if new_client is not None:
            set_client(new_client)

    def restore(self):
        set_client(self.client)

    def __repr__(self):
        return '{}({})'.format(self.__class__.__name__, self.client)


class VideoSaver(Saver):
    def __init__(self, path):
        self.path = path
        if path is None:
            self.log_id = None
        else:
            name, ext = os.path.splitext(path)
            assert ext == '.mp4'
            # STATE_LOGGING_PROFILE_TIMINGS, STATE_LOGGING_ALL_COMMANDS
            # p.submitProfileTiming("pythontest")
            self.log_id = p.startStateLogging(
                p.STATE_LOGGING_VIDEO_MP4, fileName=path, physicsClientId=CLIENT)

    def restore(self):
        if self.log_id is not None:
            p.stopStateLogging(self.log_id)

#####################################


class PoseSaver(Saver):
    def __init__(self, body):
        self.body = body
        self.pose = get_pose(self.body)
        self.velocity = get_velocity(self.body)

    def apply_mapping(self, mapping):
        self.body = mapping.get(self.body, self.body)

    def restore(self):
        set_pose(self.body, self.pose)
        set_velocity(self.body, *self.velocity)

    def __repr__(self):
        return '{}({})'.format(self.__class__.__name__, self.body)


class ConfSaver(Saver):
    def __init__(self, body):  # , joints):
        self.body = body
        self.conf = get_configuration(body)

    def apply_mapping(self, mapping):
        self.body = mapping.get(self.body, self.body)

    def restore(self):
        set_configuration(self.body, self.conf)

    def __repr__(self):
        return '{}({})'.format(self.__class__.__name__, self.body)

#####################################


class BodySaver(Saver):
    def __init__(self, body):  # , pose=None):
        # if pose is None:
        #    pose = get_pose(body)
        self.body = body
        self.pose_saver = PoseSaver(body)
        self.conf_saver = ConfSaver(body)
        self.savers = [self.pose_saver, self.conf_saver]
        # TODO: store velocities

    def apply_mapping(self, mapping):
        for saver in self.savers:
            saver.apply_mapping(mapping)

    def restore(self):
        for saver in self.savers:
            saver.restore()

    def __repr__(self):
        return '{}({})'.format(self.__class__.__name__, self.body)


class WorldSaver(Saver):
    def __init__(self):
        self.body_savers = [BodySaver(body) for body in get_bodies()]
        # TODO: add/remove new bodies

    def restore(self):
        for body_saver in self.body_savers:
            body_saver.restore()

#####################################

# Simulation


CLIENTS = {}
CLIENT = 0


def get_client(client=None):
    if client is None:
        return CLIENT
    return client


def set_client(client):
    global CLIENT
    CLIENT = client


ModelInfo = namedtuple('URDFInfo', ['name', 'path', 'fixed_base', 'scale'])

INFO_FROM_BODY = {}


def get_model_info(body):
    key = (CLIENT, body)
    return INFO_FROM_BODY.get(key, None)


def get_urdf_flags(cache=False, cylinder=False):
    # by default, Bullet disables self-collision
    # URDF_INITIALIZE_SAT_FEATURES
    # URDF_ENABLE_CACHED_GRAPHICS_SHAPES seems to help
    # but URDF_INITIALIZE_SAT_FEATURES does not (might need to be provided a mesh)
    # flags = p.URDF_INITIALIZE_SAT_FEATURES | p.URDF_ENABLE_CACHED_GRAPHICS_SHAPES
    flags = 0
    if cache:
        flags |= p.URDF_ENABLE_CACHED_GRAPHICS_SHAPES
    if cylinder:
        flags |= p.URDF_USE_IMPLICIT_CYLINDER
    return flags


def load_pybullet(filename, fixed_base=False, scale=1., **kwargs):
    # fixed_base=False implies infinite base mass
    with LockRenderer():
        if filename.endswith('.urdf'):
            flags = get_urdf_flags(**kwargs)
            body = p.loadURDF(filename, useFixedBase=fixed_base, flags=flags,
                              globalScaling=scale, physicsClientId=CLIENT)
        elif filename.endswith('.sdf'):
            body = p.loadSDF(filename, physicsClientId=CLIENT)
        elif filename.endswith('.xml'):
            body = p.loadMJCF(filename, physicsClientId=CLIENT)
        elif filename.endswith('.bullet'):
            body = p.loadBullet(filename, physicsClientId=CLIENT)
        elif filename.endswith('.obj'):
            # TODO: fixed_base => mass = 0?
            body = create_obj(filename, scale=scale, **kwargs)
        else:
            raise ValueError(filename)
    INFO_FROM_BODY[CLIENT, body] = ModelInfo(None, filename, fixed_base, scale)
    return body


def set_caching(cache):
    p.setPhysicsEngineParameter(
        enableFileCaching=int(cache), physicsClientId=CLIENT)


def load_model_info(info):
    # TODO: disable file caching to reuse old filenames
    # p.setPhysicsEngineParameter(enableFileCaching=0, physicsClientId=CLIENT)
    if info.path.endswith('.urdf'):
        return load_pybullet(info.path, fixed_base=info.fixed_base, scale=info.scale)
    if info.path.endswith('.obj'):
        mass = STATIC_MASS if info.fixed_base else 1.
        return create_obj(info.path, mass=mass, scale=info.scale)
    raise NotImplementedError(info.path)


URDF_FLAGS = [p.URDF_USE_INERTIA_FROM_FILE,
              p.URDF_USE_SELF_COLLISION,
              p.URDF_USE_SELF_COLLISION_EXCLUDE_PARENT,
              p.URDF_USE_SELF_COLLISION_EXCLUDE_ALL_PARENTS]


def get_model_path(rel_path):  # TODO: add to search path
    directory = os.path.dirname(os.path.abspath(__file__))
    return os.path.join(directory, '..', rel_path)


def load_model(rel_path, pose=None, **kwargs):
    # TODO: error with loadURDF when loading MESH visual and CYLINDER collision
    abs_path = get_model_path(rel_path)
    add_data_path()
    # with LockRenderer():
    body = load_pybullet(abs_path, **kwargs)
    if pose is not None:
        set_pose(body, pose)
    return body

#####################################

# class World(object):
#     def __init__(self, client):
#         self.client = client
#         self.bodies = {}
#     def activate(self):
#         set_client(self.client)
#     def load(self, path, name=None, fixed_base=False, scale=1.):
#         body = p.loadURDF(path, useFixedBase=fixed_base, physicsClientId=self.client)
#         self.bodies[body] = URDFInfo(name, path, fixed_base, scale)
#         return body
#     def remove(self, body):
#         del self.bodies[body]
#         return p.removeBody(body, physicsClientId=self.client)
#     def reset(self):
#         p.resetSimulation(physicsClientId=self.client)
#         self.bodies = {}
#     # TODO: with statement
#     def copy(self):
#         raise NotImplementedError()
#     def __repr__(self):
#         return '{}({})'.format(self.__class__.__name__, len(self.bodies))

#####################################


def elapsed_time(start_time):
    return time.time() - start_time


MouseEvent = namedtuple('MouseEvent', [
                        'eventType', 'mousePosX', 'mousePosY', 'buttonIndex', 'buttonState'])


def get_mouse_events():
    return list(MouseEvent(*event) for event in p.getMouseEvents(physicsClientId=CLIENT))


def update_viewer():
    # https://docs.python.org/2/library/select.html
    # events = p.getKeyboardEvents() # TODO: only works when the viewer is in focus
    get_mouse_events()
    # for k, v in keys.items():
    #    #p.KEY_IS_DOWN, p.KEY_WAS_RELEASED, p.KEY_WAS_TRIGGERED
    #    if (k == p.B3G_RETURN) and (v & p.KEY_WAS_TRIGGERED):
    #        return
    # time.sleep(1e-3) # Doesn't work
    # disable_gravity()


def wait_for_duration(duration):  # , dt=0):
    t0 = time.time()
    while elapsed_time(t0) <= duration:
        update_viewer()


def simulate_for_duration(duration):
    dt = get_time_step()
    for i in range(int(duration / dt)):
        step_simulation()


def get_time_step():
    # {'gravityAccelerationX', 'useRealTimeSimulation', 'gravityAccelerationZ', 'numSolverIterations',
    # 'gravityAccelerationY', 'numSubSteps', 'fixedTimeStep'}
    return p.getPhysicsEngineParameters(physicsClientId=CLIENT)['fixedTimeStep']


def enable_separating_axis_test():
    p.setPhysicsEngineParameter(enableSAT=1, physicsClientId=CLIENT)
    # p.setCollisionFilterPair()
    # p.setCollisionFilterGroupMask()
    # p.setInternalSimFlags()
    # enableFileCaching: Set to 0 to disable file caching, such as .obj wavefront file loading
    # p.getAPIVersion() # TODO: check that API is up-to-date
    # p.isNumpyEnabled()


def simulate_for_sim_duration(sim_duration, real_dt=0, frequency=INF):
    t0 = time.time()
    sim_dt = get_time_step()
    sim_time = 0
    last_print = 0
    while sim_time < sim_duration:
        if frequency < (sim_time - last_print):
            print('Sim time: {:.3f} | Real time: {:.3f}'.format(
                sim_time, elapsed_time(t0)))
            last_print = sim_time
        step_simulation()
        sim_time += sim_dt
        time.sleep(real_dt)


def wait_for_user(message='Press enter to continue'):
    if is_darwin():
        # OS X doesn't multi-thread the OpenGL visualizer
        # wait_for_interrupt()
        return threaded_input(message)
    return user_input(message)


def is_unlocked():
    return CLIENTS[CLIENT] is True


def wait_if_unlocked(*args, **kwargs):
    if is_unlocked():
        wait_for_user(*args, **kwargs)


def wait_for_interrupt(max_time=np.inf):
    """
    Hold Ctrl to move the camera as well as zoom
    """
    print('Press Ctrl-C to continue')
    try:
        wait_for_duration(max_time)
    except KeyboardInterrupt:
        pass
    finally:
        print()


def disable_viewer():
    p.configureDebugVisualizer(p.COV_ENABLE_GUI, False, physicsClientId=CLIENT)
    p.configureDebugVisualizer(
        p.COV_ENABLE_SEGMENTATION_MARK_PREVIEW, False, physicsClientId=CLIENT)
    p.configureDebugVisualizer(
        p.COV_ENABLE_DEPTH_BUFFER_PREVIEW, False, physicsClientId=CLIENT)
    p.configureDebugVisualizer(
        p.COV_ENABLE_RGB_BUFFER_PREVIEW, False, physicsClientId=CLIENT)
    #p.configureDebugVisualizer(p.COV_ENABLE_RENDERING, False, physicsClientId=CLIENT)
    #p.configureDebugVisualizer(p.COV_ENABLE_SINGLE_STEP_RENDERING, True, physicsClientId=CLIENT)
    #p.configureDebugVisualizer(p.COV_ENABLE_SHADOWS, False, physicsClientId=CLIENT)
    #p.configureDebugVisualizer(p.COV_ENABLE_WIREFRAME, True, physicsClientId=CLIENT)
    #p.COV_ENABLE_MOUSE_PICKING, p.COV_ENABLE_KEYBOARD_SHORTCUTS


def set_renderer(enable):
    client = CLIENT
    if not has_gui(client):
        return
    CLIENTS[client] = enable
    p.configureDebugVisualizer(
        p.COV_ENABLE_RENDERING, int(enable), physicsClientId=client)


class LockRenderer(Saver):
    # disabling rendering temporary makes adding objects faster
    def __init__(self, lock=True):
        self.client = CLIENT
        self.state = CLIENTS[self.client]
        # skip if the visualizer isn't active
        if has_gui(self.client) and lock:
            set_renderer(enable=False)

    def restore(self):
        if not has_gui(self.client):
            return
        assert self.state is not None
        if self.state != CLIENTS[self.client]:
            set_renderer(enable=self.state)


def connect(use_gui=True, shadows=True):
    # Shared Memory: execute the physics simulation and rendering in a separate process
    # https://github.com/bulletphysics/bullet3/blob/master/examples/pybullet/examples/vrminitaur.py#L7
    # make sure to compile pybullet with PYBULLET_USE_NUMPY enabled
    if use_gui and not is_darwin() and ('DISPLAY' not in os.environ):
        use_gui = False
        print('No display detected!')
    method = p.GUI if use_gui else p.DIRECT
    with HideOutput():
        # options="--width=1024 --height=768"
        #  --window_backend=2 --render_device=0'
        sim_id = p.connect(method)
        #sim_id = p.connect(p.GUI, options="--opengl2") if use_gui else p.connect(p.DIRECT)
    assert 0 <= sim_id
    #sim_id2 = p.connect(p.SHARED_MEMORY)
    #print(sim_id, sim_id2)
    CLIENTS[sim_id] = True if use_gui else None
    if use_gui:
        # p.COV_ENABLE_PLANAR_REFLECTION
        # p.COV_ENABLE_SINGLE_STEP_RENDERING
        p.configureDebugVisualizer(
            p.COV_ENABLE_GUI, False, physicsClientId=sim_id)
        p.configureDebugVisualizer(
            p.COV_ENABLE_TINY_RENDERER, False, physicsClientId=sim_id)
        p.configureDebugVisualizer(
            p.COV_ENABLE_RGB_BUFFER_PREVIEW, False, physicsClientId=sim_id)
        p.configureDebugVisualizer(
            p.COV_ENABLE_DEPTH_BUFFER_PREVIEW, False, physicsClientId=sim_id)
        p.configureDebugVisualizer(
            p.COV_ENABLE_SEGMENTATION_MARK_PREVIEW, False, physicsClientId=sim_id)
        p.configureDebugVisualizer(
            p.COV_ENABLE_SHADOWS, shadows, physicsClientId=sim_id)

    # you can also use GUI mode, for faster OpenGL rendering (instead of TinyRender CPU)
    # visualizer_options = {
    #    p.COV_ENABLE_WIREFRAME: 1,
    #    p.COV_ENABLE_SHADOWS: 0,
    #    p.COV_ENABLE_RENDERING: 0,
    #    p.COV_ENABLE_TINY_RENDERER: 1,
    #    p.COV_ENABLE_RGB_BUFFER_PREVIEW: 0,
    #    p.COV_ENABLE_DEPTH_BUFFER_PREVIEW: 0,
    #    p.COV_ENABLE_SEGMENTATION_MARK_PREVIEW: 0,
    #    p.COV_ENABLE_VR_RENDER_CONTROLLERS: 0,
    #    p.COV_ENABLE_VR_PICKING: 0,
    #    p.COV_ENABLE_VR_TELEPORTING: 0,
    # }
    # for pair in visualizer_options.items():
    #    p.configureDebugVisualizer(*pair)
    return sim_id


def threaded_input(*args, **kwargs):
    # OS X doesn't multi-thread the OpenGL visualizer
    # http://openrave.org/docs/0.8.2/_modules/openravepy/misc/#SetViewerUserThread
    # https://github.com/bulletphysics/bullet3/blob/master/examples/pybullet/examples/userData.py
    # https://github.com/bulletphysics/bullet3/tree/master/examples/ExampleBrowser
    #from pybullet_utils import bullet_client
    #from pybullet_utils.bullet_client import BulletClient
    # server = bullet_client.BulletClient(connection_mode=p.SHARED_MEMORY_SERVER) # GUI_SERVER
    #sim_id = p.connect(p.GUI)
    # print(dir(server))
    #client = bullet_client.BulletClient(connection_mode=p.SHARED_MEMORY)
    #sim_id = p.connect(p.SHARED_MEMORY)

    #threading = __import__('threading')
    import threading
    data = []
    thread = threading.Thread(target=lambda: data.append(
        user_input(*args, **kwargs)), args=[])
    thread.start()
    # threading.enumerate()
    #thread_id = 0
    # for tid, tobj in threading._active.items():
    #    if tobj is thread:
    #        thread_id = tid
    #        break
    try:
        while thread.is_alive():
            update_viewer()
    finally:
        thread.join()
    return data[-1]


def disconnect():
    # TODO: change CLIENT?
    if CLIENT in CLIENTS:
        del CLIENTS[CLIENT]
    with HideOutput():
        return p.disconnect(physicsClientId=CLIENT)


def is_connected():
    return p.getConnectionInfo(physicsClientId=CLIENT)['isConnected']


def get_connection(client=None):
    return p.getConnectionInfo(physicsClientId=get_client(client))['connectionMethod']


def has_gui(client=None):
    return get_connection(get_client(client)) == p.GUI


def get_data_path():
    import pybullet_data
    return pybullet_data.getDataPath()


def add_data_path(data_path=None):
    if data_path is None:
        data_path = get_data_path()
    p.setAdditionalSearchPath(data_path)
    return data_path


GRAVITY = 9.8


def enable_gravity():
    p.setGravity(0, 0, -GRAVITY, physicsClientId=CLIENT)


def disable_gravity():
    p.setGravity(0, 0, 0, physicsClientId=CLIENT)


def step_simulation():
    p.stepSimulation(physicsClientId=CLIENT)


def set_real_time(real_time):
    p.setRealTimeSimulation(int(real_time), physicsClientId=CLIENT)


def enable_real_time():
    set_real_time(True)


def disable_real_time():
    set_real_time(False)


def update_state():
    # TODO: this doesn't seem to automatically update still
    disable_gravity()
    # step_simulation()
    # for body in get_bodies():
    #    for link in get_links(body):
    #        # if set to 1 (or True), the Cartesian world position/orientation
    #        # will be recomputed using forward kinematics.
    #        get_link_state(body, link)
    # for body in get_bodies():
    #    get_pose(body)
    #    for joint in get_joints(body):
    #        get_joint_position(body, joint)
    # p.getKeyboardEvents()
    # p.getMouseEvents()


def reset_simulation():
    p.resetSimulation(physicsClientId=CLIENT)


CameraInfo = namedtuple('CameraInfo', ['width', 'height', 'viewMatrix', 'projectionMatrix', 'cameraUp', 'cameraForward',
                                       'horizontal', 'vertical', 'yaw', 'pitch', 'dist', 'target'])


def get_camera():
    return CameraInfo(*p.getDebugVisualizerCamera(physicsClientId=CLIENT))


def set_camera(yaw, pitch, distance, target_position=np.zeros(3)):
    p.resetDebugVisualizerCamera(
        distance, yaw, pitch, target_position, physicsClientId=CLIENT)


def get_pitch(point):
    dx, dy, dz = point
    return np.math.atan2(dz, np.sqrt(dx ** 2 + dy ** 2))


def get_yaw(point):
    dx, dy, dz = point
    return np.math.atan2(dy, dx)


def set_camera_pose(camera_point, target_point=np.zeros(3)):
    delta_point = np.array(target_point) - np.array(camera_point)
    distance = np.linalg.norm(delta_point)
    yaw = get_yaw(delta_point) - np.pi/2  # TODO: hack
    pitch = get_pitch(delta_point)
    p.resetDebugVisualizerCamera(distance, math.degrees(yaw), math.degrees(pitch),
                                 target_point, physicsClientId=CLIENT)


def set_camera_pose2(world_from_camera, distance=2):
    target_camera = np.array([0, 0, distance])
    target_world = tform_point(world_from_camera, target_camera)
    camera_world = point_from_pose(world_from_camera)
    set_camera_pose(camera_world, target_world)
    #roll, pitch, yaw = euler_from_quat(quat_from_pose(world_from_camera))
    # TODO: assert that roll is about zero?
    # p.resetDebugVisualizerCamera(cameraDistance=distance, cameraYaw=math.degrees(yaw), cameraPitch=math.degrees(-pitch),
    #                             cameraTargetPosition=target_world, physicsClientId=CLIENT)


CameraImage = namedtuple(
    'CameraImage', ['rgbPixels', 'depthPixels', 'segmentationMaskBuffer'])


def demask_pixel(pixel):
    # https://github.com/bulletphysics/bullet3/blob/master/examples/pybullet/examples/segmask_linkindex.py
    # Not needed when p.ER_SEGMENTATION_MASK_OBJECT_AND_LINKINDEX is not enabled
    # if 0 <= pixel:
    #    return None
    # Returns a large value when undefined
    body = pixel & ((1 << 24) - 1)
    link = (pixel >> 24) - 1
    return body, link


def save_image(filename, rgba):
    import scipy.misc
    if filename.endswith('.jpg'):
        scipy.misc.imsave(filename, rgba[:, :, :3])
    elif filename.endswith('.png'):
        scipy.misc.imsave(filename, rgba)  # (480, 640, 4)
        # scipy.misc.toimage(image_array, cmin=0.0, cmax=...).save('outfile.jpg')
    else:
        raise ValueError(filename)
    print('Saved image at {}'.format(filename))


def get_projection_matrix(width, height, vertical_fov, near, far):
    """
    OpenGL projection matrix
    :param width:
    :param height:
    :param vertical_fov: vertical field of view in radians
    :param near:
    :param far:
    :return:
    """
    # http://www.songho.ca/opengl/gl_projectionmatrix.html
    # http://www.songho.ca/opengl/gl_transform.html#matrix
    # https://www.edmundoptics.fr/resources/application-notes/imaging/understanding-focal-length-and-field-of-view/
    # gluPerspective() requires only 4 parameters; vertical field of view (FOV),
    # the aspect ratio of width to height and the distances to near and far clipping planes.
    aspect = float(width) / height
    fov_degrees = math.degrees(vertical_fov)
    projection_matrix = p.computeProjectionMatrixFOV(fov=fov_degrees, aspect=aspect,
                                                     nearVal=near, farVal=far, physicsClientId=CLIENT)
    # projection_matrix = p.computeProjectionMatrix(0, width, height, 0, near, far, physicsClientId=CLIENT)
    return projection_matrix
    # return np.reshape(projection_matrix, [4, 4])


RED = (1, 0, 0, 1)
GREEN = (0, 1, 0, 1)
BLUE = (0, 0, 1, 1)
BLACK = (0, 0, 0, 1)
WHITE = (1, 1, 1, 1)
BROWN = (0.396, 0.263, 0.129, 1)
TAN = (0.824, 0.706, 0.549, 1)
GREY = (0.5, 0.5, 0.5, 1)
YELLOW = (1, 1, 0, 1)

COLOR_FROM_NAME = {
    'red': RED,
    'green': GREEN,
    'blue': BLUE,
    'white': WHITE,
    'grey': GREY,
    'black': BLACK,
}


def apply_alpha(color, alpha=1.0):
    return tuple(color[:3]) + (alpha,)


def spaced_colors(n, s=1, v=1):
    return [colorsys.hsv_to_rgb(h, s, v) for h in np.linspace(0, 1, n, endpoint=False)]


def image_from_segmented(segmented, color_from_body=None):
    if color_from_body is None:
        bodies = get_bodies()
        color_from_body = dict(zip(bodies, spaced_colors(len(bodies))))
    image = np.zeros(segmented.shape[:2] + (3,))
    for r in range(segmented.shape[0]):
        for c in range(segmented.shape[1]):
            body, link = segmented[r, c, :]
            image[r, c, :] = color_from_body.get(body, (0, 0, 0))
    return image


def get_image(camera_pos, target_pos, width=640, height=480, vertical_fov=60.0, near=0.02, far=5.0,
              segment=False, segment_links=False):
    # computeViewMatrixFromYawPitchRoll
    view_matrix = p.computeViewMatrix(cameraEyePosition=camera_pos, cameraTargetPosition=target_pos,
                                      cameraUpVector=[0, 0, 1], physicsClientId=CLIENT)
    projection_matrix = get_projection_matrix(
        width, height, vertical_fov, near, far)
    if segment:
        if segment_links:
            flags = p.ER_SEGMENTATION_MASK_OBJECT_AND_LINKINDEX
        else:
            flags = 0
    else:
        flags = p.ER_NO_SEGMENTATION_MASK
    image = CameraImage(*p.getCameraImage(width, height, viewMatrix=view_matrix,
                                          projectionMatrix=projection_matrix,
                                          shadow=False,
                                          flags=flags,
                                          renderer=p.ER_TINY_RENDERER,  # p.ER_BULLET_HARDWARE_OPENGL
                                          physicsClientId=CLIENT)[2:])
    depth = far * near / (far - (far - near) * image.depthPixels)
    # https://github.com/bulletphysics/bullet3/blob/master/examples/pybullet/examples/pointCloudFromCameraImage.py
    # https://github.com/bulletphysics/bullet3/blob/master/examples/pybullet/examples/getCameraImageTest.py
    segmented = None
    if segment:
        segmented = np.zeros(image.segmentationMaskBuffer.shape + (2,))
        for r in range(segmented.shape[0]):
            for c in range(segmented.shape[1]):
                pixel = image.segmentationMaskBuffer[r, c]
                segmented[r, c, :] = demask_pixel(pixel)
    return CameraImage(image.rgbPixels, depth, segmented)


def set_default_camera():
    set_camera(160, -35, 2.5, Point())


def save_state():
    return p.saveState(physicsClientId=CLIENT)


def restore_state(state_id):
    p.restoreState(stateId=state_id, physicsClientId=CLIENT)


def save_bullet(filename):
    p.saveBullet(filename, physicsClientId=CLIENT)


def restore_bullet(filename):
    p.restoreState(fileName=filename, physicsClientId=CLIENT)

#####################################

# Geometry

#Pose = namedtuple('Pose', ['position', 'orientation'])


def Point(x=0., y=0., z=0.):
    return np.array([x, y, z])


def Euler(roll=0., pitch=0., yaw=0.):
    return np.array([roll, pitch, yaw])


def Pose(point=None, euler=None):
    point = Point() if point is None else point
    euler = Euler() if euler is None else euler
    return (point, quat_from_euler(euler))

# def Pose2d(x=0., y=0., yaw=0.):
#    return np.array([x, y, yaw])


def invert(pose):
    (point, quat) = pose
    return p.invertTransform(point, quat)


def multiply(*poses):
    pose = poses[0]
    for next_pose in poses[1:]:
        pose = p.multiplyTransforms(pose[0], pose[1], *next_pose)
    return pose


def invert_quat(quat):
    pose = (unit_point(), quat)
    return quat_from_pose(invert(pose))


def multiply_quats(*quats):
    return quat_from_pose(multiply(*[(unit_point(), quat) for quat in quats]))


def unit_from_theta(theta):
    return np.array([np.cos(theta), np.sin(theta)])


def quat_from_euler(euler):
    return p.getQuaternionFromEuler(euler)


def euler_from_quat(quat):
    return p.getEulerFromQuaternion(quat)


def unit_point():
    return (0., 0., 0.)


def unit_quat():
    return quat_from_euler([0, 0, 0])  # [X,Y,Z,W]


def quat_from_axis_angle(axis, angle):  # axis-angle
    # return get_unit_vector(np.append(vec, [angle]))
    return np.append(math.sin(angle/2) * get_unit_vector(axis), [math.cos(angle / 2)])


def unit_pose():
    return (unit_point(), unit_quat())


def get_length(vec, norm=2):
    return np.linalg.norm(vec, ord=norm)


def get_difference(p1, p2):
    return np.array(p2) - np.array(p1)


def get_distance(p1, p2, **kwargs):
    return get_length(get_difference(p1, p2), **kwargs)


def angle_between(vec1, vec2):
    return np.math.acos(np.dot(vec1, vec2) / (get_length(vec1) * get_length(vec2)))


def get_angle(q1, q2):
    dx, dy = np.array(q2[:2]) - np.array(q1[:2])
    return np.math.atan2(dy, dx)


def get_unit_vector(vec):
    norm = get_length(vec)
    if norm == 0:
        return vec
    return np.array(vec) / norm


def z_rotation(theta):
    return quat_from_euler([0, 0, theta])


def matrix_from_quat(quat):
    return np.array(p.getMatrixFromQuaternion(quat, physicsClientId=CLIENT)).reshape(3, 3)


def quat_from_matrix(mat):
    matrix = np.eye(4)
    matrix[:3, :3] = mat
    return quaternion_from_matrix(matrix)


def point_from_tform(tform):
    return np.array(tform)[:3, 3]


def matrix_from_tform(tform):
    return np.array(tform)[:3, :3]


def point_from_pose(pose):
    return pose[0]


def quat_from_pose(pose):
    return pose[1]


def tform_from_pose(pose):
    (point, quat) = pose
    tform = np.eye(4)
    tform[:3, 3] = point
    tform[:3, :3] = matrix_from_quat(quat)
    return tform


def pose_from_tform(tform):
    return point_from_tform(tform), quat_from_matrix(matrix_from_tform(tform))


def wrap_angle(theta, lower=-np.pi):  # [-np.pi, np.pi)
    return (theta - lower) % (2 * np.pi) + lower


def circular_difference(theta2, theta1):
    return wrap_angle(theta2 - theta1)


def base_values_from_pose(pose, tolerance=1e-3):
    (point, quat) = pose
    x, y, _ = point
    roll, pitch, yaw = euler_from_quat(quat)
    #assert (abs(roll) < tolerance) and (abs(pitch) < tolerance)
    return (x, y, yaw)


pose2d_from_pose = base_values_from_pose


def pose_from_base_values(base_values, default_pose=unit_pose()):
    x, y, yaw = base_values
    _, _, z = point_from_pose(default_pose)
    roll, pitch, _ = euler_from_quat(quat_from_pose(default_pose))
    return (x, y, z), quat_from_euler([roll, pitch, yaw])


def quat_angle_between(quat0, quat1):  # quaternion_slerp
    # p.computeViewMatrixFromYawPitchRoll()
    q0 = unit_vector(quat0[:4])
    q1 = unit_vector(quat1[:4])
    d = clip(np.dot(q0, q1), min_value=-1., max_value=+1.)
    angle = math.acos(d)
    # TODO: angle_between
    #delta = p.getDifferenceQuaternion(quat0, quat1)
    #angle = math.acos(delta[-1])
    return angle


def all_between(lower_limits, values, upper_limits):
    assert len(lower_limits) == len(values)
    assert len(values) == len(upper_limits)
    return np.less_equal(lower_limits, values).all() and \
        np.less_equal(values, upper_limits).all()

<<<<<<< HEAD
def get_child_frame_pose(parent_bid, parent_link, child_bid, child_link):
    # TODO(mjlbach):Mostly shared with BRRobot, can be made a util
    # TOOD(MP): Isn't this in the wrong direction???

    # Different pos/orn calculations for base/links
    if parent_link == -1:
        parent_pos, parent_orn = p.getBasePositionAndOrientation(parent_bid)
    else:
        parent_pos, parent_orn = p.getLinkState(parent_bid, parent_link)[:2]

    # Different pos/orn calculations for base/links
    if child_link == -1:
        body_pos, body_orn = p.getBasePositionAndOrientation(child_bid)
    else:
        body_pos, body_orn = p.getLinkState(child_bid, child_link)[:2]

    # Get inverse world transform of body frame
    inv_body_pos, inv_body_orn = p.invertTransform(body_pos, body_orn)

    # B * T = P -> T = (B-1)P, where B is body transform, T is target transform and P is palm transform
    child_frame_pos, child_frame_orn = p.multiplyTransforms(inv_body_pos, inv_body_orn, parent_pos, parent_orn)

    return child_frame_pos, child_frame_orn
=======
>>>>>>> 32cbb5ca
#####################################

# Bodies


def get_bodies():
    return [p.getBodyUniqueId(i, physicsClientId=CLIENT)
            for i in range(p.getNumBodies(physicsClientId=CLIENT))]


BodyInfo = namedtuple('BodyInfo', ['base_name', 'body_name'])


def get_body_info(body):
    return BodyInfo(*p.getBodyInfo(body, physicsClientId=CLIENT))


def get_base_name(body):
    return get_body_info(body).base_name.decode(encoding='UTF-8')


def get_body_name(body):
    return get_body_info(body).body_name.decode(encoding='UTF-8')


def get_name(body):
    name = get_body_name(body)
    if name == '':
        name = 'body'
    return '{}{}'.format(name, int(body))


def has_body(name):
    try:
        body_from_name(name)
    except ValueError:
        return False
    return True


def body_from_name(name):
    for body in get_bodies():
        if get_body_name(body) == name:
            return body
    raise ValueError(name)


def remove_body(body):
    if (CLIENT, body) in INFO_FROM_BODY:
        del INFO_FROM_BODY[CLIENT, body]
    return p.removeBody(body, physicsClientId=CLIENT)


def get_pose(body):
    return p.getBasePositionAndOrientation(body, physicsClientId=CLIENT)
    # return np.concatenate([point, quat])


def get_point(body):
    return get_pose(body)[0]


def get_quat(body):
    return get_pose(body)[1]  # [x,y,z,w]


def get_euler(body):
    return euler_from_quat(get_quat(body))


def get_base_values(body):
    return base_values_from_pose(get_pose(body))


def set_pose(body, pose):
    (point, quat) = pose
    p.resetBasePositionAndOrientation(
        body, point, quat, physicsClientId=CLIENT)


def set_point(body, point):
    set_pose(body, (point, get_quat(body)))


def set_quat(body, quat):
    set_pose(body, (get_point(body), quat))


def set_euler(body, euler):
    set_quat(body, quat_from_euler(euler))


def pose_from_pose2d(pose2d):
    x, y, theta = pose2d
    return Pose(Point(x=x, y=y), Euler(yaw=theta))


def set_base_values(body, values):
    _, _, z = get_point(body)
    x, y, theta = values
    set_point(body, (x, y, z))
    set_quat(body, z_rotation(theta))


def set_base_values_with_z(body, values, z):
    x, y, theta = values
    set_point(body, (x, y, z))
    set_quat(body, z_rotation(theta))


def get_velocity(body):
    linear, angular = p.getBaseVelocity(body, physicsClientId=CLIENT)
    return linear, angular  # [x,y,z], [wx,wy,wz]


def set_velocity(body, linear=None, angular=None):
    if linear is not None:
        p.resetBaseVelocity(body, linearVelocity=linear,
                            physicsClientId=CLIENT)
    if angular is not None:
        p.resetBaseVelocity(body, angularVelocity=angular,
                            physicsClientId=CLIENT)


def is_rigid_body(body):
    for joint in get_joints(body):
        if is_movable(body, joint):
            return False
    return True


def is_fixed_base(body):
    return get_mass(body) == STATIC_MASS


def dump_body(body):
    print('Body id: {} | Name: {} | Rigid: {} | Fixed: {}'.format(
        body, get_body_name(body), is_rigid_body(body), is_fixed_base(body)))
    for joint in get_joints(body):
        if is_movable(body, joint):
            print('Joint id: {} | Name: {} | Type: {} | Circular: {} | Limits: {}'.format(
                joint, get_joint_name(
                    body, joint), JOINT_TYPES[get_joint_type(body, joint)],
                is_circular(body, joint), get_joint_limits(body, joint)))
    link = -1
    print('Link id: {} | Name: {} | Mass: {} | Collision: {} | Visual: {}'.format(
        link, get_base_name(body), get_mass(body),
        len(get_collision_data(body, link)), -1))  # len(get_visual_data(body, link))))
    for link in get_links(body):
        joint = parent_joint_from_link(link)
        joint_name = JOINT_TYPES[get_joint_type(body, joint)] if is_fixed(
            body, joint) else get_joint_name(body, joint)
        print('Link id: {} | Name: {} | Joint: {} | Parent: {} | Mass: {} | Collision: {} | Visual: {}'.format(
            link, get_link_name(body, link), joint_name,
            get_link_name(body, get_link_parent(
                body, link)), get_mass(body, link),
            len(get_collision_data(body, link)), -1))  # len(get_visual_data(body, link))))
        #print(get_joint_parent_frame(body, link))
        #print(map(get_data_geometry, get_visual_data(body, link)))
        #print(map(get_data_geometry, get_collision_data(body, link)))


def dump_world():
    for body in get_bodies():
        dump_body(body)
        print()

#####################################

# Joints


JOINT_TYPES = {
    p.JOINT_REVOLUTE: 'revolute',  # 0
    p.JOINT_PRISMATIC: 'prismatic',  # 1
    p.JOINT_SPHERICAL: 'spherical',  # 2
    p.JOINT_PLANAR: 'planar',  # 3
    p.JOINT_FIXED: 'fixed',  # 4
    p.JOINT_POINT2POINT: 'point2point',  # 5
    p.JOINT_GEAR: 'gear',  # 6
}


def get_num_joints(body):
    return p.getNumJoints(body, physicsClientId=CLIENT)


def get_joints(body):
    return list(range(get_num_joints(body)))


def get_joint(body, joint_or_name):
    if type(joint_or_name) is str:
        return joint_from_name(body, joint_or_name)
    return joint_or_name


JointInfo = namedtuple('JointInfo', ['jointIndex', 'jointName', 'jointType',
                                     'qIndex', 'uIndex', 'flags',
                                     'jointDamping', 'jointFriction', 'jointLowerLimit', 'jointUpperLimit',
                                     'jointMaxForce', 'jointMaxVelocity', 'linkName', 'jointAxis',
                                     'parentFramePos', 'parentFrameOrn', 'parentIndex'])


def get_joint_info(body, joint):
    return JointInfo(*p.getJointInfo(body, joint, physicsClientId=CLIENT))


def get_joint_name(body, joint):
    return get_joint_info(body, joint).jointName  # .decode('UTF-8')


def get_joint_names(body, joints):
    return [get_joint_name(body, joint) for joint in joints]


def joint_from_name(body, name):
    for joint in get_joints(body):
        joint_name = get_joint_name(body, joint)
        if type(joint_name) == bytes:
            joint_name = joint_name.decode()
        if joint_name == name:
            return joint
    raise ValueError(body, name)


def has_joint(body, name):
    try:
        joint_from_name(body, name)
    except ValueError:
        return False
    return True


def joints_from_names(body, names):
    return tuple(joint_from_name(body, name) for name in names)


JointState = namedtuple('JointState', ['jointPosition', 'jointVelocity',
                                       'jointReactionForces', 'appliedJointMotorTorque'])


def get_joint_state(body, joint):
    return JointState(*p.getJointState(body, joint, physicsClientId=CLIENT))


def get_joint_position(body, joint):
    return get_joint_state(body, joint).jointPosition


def get_joint_velocity(body, joint):
    return get_joint_state(body, joint).jointVelocity


def get_joint_reaction_force(body, joint):
    return get_joint_state(body, joint).jointReactionForces


def get_joint_torque(body, joint):
    return get_joint_state(body, joint).appliedJointMotorTorque


def get_joint_positions(body, joints):  # joints=None):
    return tuple(get_joint_position(body, joint) for joint in joints)


def get_joint_velocities(body, joints):
    return tuple(get_joint_velocity(body, joint) for joint in joints)


def set_joint_position(body, joint, value):
    p.resetJointState(body, joint, value, targetVelocity=0,
                      physicsClientId=CLIENT)


def set_joint_positions(body, joints, values):
    assert len(joints) == len(values)
    for joint, value in zip(joints, values):
        set_joint_position(body, joint, value)


def get_configuration(body):
    return get_joint_positions(body, get_movable_joints(body))


def set_configuration(body, values):
    set_joint_positions(body, get_movable_joints(body), values)


def get_full_configuration(body):
    # Cannot alter fixed joints
    return get_joint_positions(body, get_joints(body))


def get_labeled_configuration(body):
    movable_joints = get_movable_joints(body)
    return dict(zip(get_joint_names(body, movable_joints),
                    get_joint_positions(body, movable_joints)))


def get_joint_type(body, joint):
    return get_joint_info(body, joint).jointType


def is_fixed(body, joint):
    return get_joint_type(body, joint) == p.JOINT_FIXED


def is_movable(body, joint):
    return not is_fixed(body, joint)


def prune_fixed_joints(body, joints):
    return [joint for joint in joints if is_movable(body, joint)]


def get_movable_joints(body):  # 45 / 87 on pr2
    return prune_fixed_joints(body, get_joints(body))


def joint_from_movable(body, index):
    return get_joints(body)[index]


def movable_from_joints(body, joints):
    movable_from_original = {o: m for m,
                             o in enumerate(get_movable_joints(body))}
    return [movable_from_original[joint] for joint in joints]


def is_circular(body, joint):
    joint_info = get_joint_info(body, joint)
    if joint_info.jointType == p.JOINT_FIXED:
        return False
    return joint_info.jointUpperLimit < joint_info.jointLowerLimit


def get_joint_limits(body, joint):
    # TODO: make a version for several joints?
    if is_circular(body, joint):
        # TODO: return UNBOUNDED_LIMITS
        return CIRCULAR_LIMITS
    joint_info = get_joint_info(body, joint)
    return joint_info.jointLowerLimit, joint_info.jointUpperLimit


def get_min_limit(body, joint):
    # TODO: rename to min_position
    return get_joint_limits(body, joint)[0]


def get_min_limits(body, joints):
    return [get_min_limit(body, joint) for joint in joints]


def get_max_limit(body, joint):
    return get_joint_limits(body, joint)[1]


def get_max_limits(body, joints):
    return [get_max_limit(body, joint) for joint in joints]


def get_max_velocity(body, joint):
    return get_joint_info(body, joint).jointMaxVelocity


def get_max_force(body, joint):
    return get_joint_info(body, joint).jointMaxForce


def get_joint_q_index(body, joint):
    return get_joint_info(body, joint).qIndex


def get_joint_v_index(body, joint):
    return get_joint_info(body, joint).uIndex


def get_joint_axis(body, joint):
    return get_joint_info(body, joint).jointAxis


def get_joint_parent_frame(body, joint):
    joint_info = get_joint_info(body, joint)
    return joint_info.parentFramePos, joint_info.parentFrameOrn


def violates_limit(body, joint, value):
    if is_circular(body, joint):
        return False
    lower, upper = get_joint_limits(body, joint)
    return (value < lower) or (upper < value)


def violates_limits(body, joints, values):
    return any(violates_limit(body, joint, value) for joint, value in zip(joints, values))


def wrap_position(body, joint, position):
    if is_circular(body, joint):
        return wrap_angle(position)
    return position


def wrap_positions(body, joints, positions):
    assert len(joints) == len(positions)
    return [wrap_position(body, joint, position)
            for joint, position in zip(joints, positions)]


def get_custom_limits(body, joints, custom_limits={}, circular_limits=UNBOUNDED_LIMITS):
    joint_limits = []
    for joint in joints:
        if joint in custom_limits:
            joint_limits.append(custom_limits[joint])
        elif is_circular(body, joint):
            joint_limits.append(circular_limits)
        else:
            joint_limits.append(get_joint_limits(body, joint))
    return zip(*joint_limits)

#####################################

# Links


BASE_LINK = -1
STATIC_MASS = 0

get_num_links = get_num_joints
get_links = get_joints  # Does not include BASE_LINK


def child_link_from_joint(joint):
    return joint  # link


def parent_joint_from_link(link):
    return link  # joint


def get_all_links(body):
    return [BASE_LINK] + list(get_links(body))


def get_link_name(body, link):
    if link == BASE_LINK:
        return get_base_name(body)
    return get_joint_info(body, link).linkName.decode('UTF-8')


def get_link_parent(body, link):
    if link == BASE_LINK:
        return None
    return get_joint_info(body, link).parentIndex


parent_link_from_joint = get_link_parent


def link_from_name(body, name):
    if name == get_base_name(body):
        return BASE_LINK
    for link in get_joints(body):
        if get_link_name(body, link) == name:
            return link
    raise ValueError("Could not find link %s for body %d" % (name, body))


def has_link(body, name):
    try:
        link_from_name(body, name)
    except ValueError:
        return False
    return True


def get_link_position_from_name(body_id, name):
    try:
        link_id = link_from_name(body_id, name)
    except ValueError:
        return None

    return get_link_state(body_id, link_id).linkWorldPosition


LinkState = namedtuple('LinkState', ['linkWorldPosition', 'linkWorldOrientation',
                                     'localInertialFramePosition', 'localInertialFrameOrientation',
                                     'worldLinkFramePosition', 'worldLinkFrameOrientation'])


def get_link_state(body, link, kinematics=True, velocity=True):
    # TODO: the defaults are set to False?
    # https://github.com/bulletphysics/bullet3/blob/master/examples/pybullet/pybullet.c
    return LinkState(*p.getLinkState(body, link,  # computeLinkVelocity=velocity, computeForwardKinematics=kinematics,
                                     physicsClientId=CLIENT))


def get_com_pose(body, link):  # COM = center of mass
    link_state = get_link_state(body, link)
    return link_state.linkWorldPosition, link_state.linkWorldOrientation


def get_link_inertial_pose(body, link):
    link_state = get_link_state(body, link)
    return link_state.localInertialFramePosition, link_state.localInertialFrameOrientation


def get_link_pose(body, link):
    if link == BASE_LINK:
        return get_pose(body)
    # if set to 1 (or True), the Cartesian world position/orientation will be recomputed using forward kinematics.
    # , kinematics=True, velocity=False)
    link_state = get_link_state(body, link)
    return link_state.worldLinkFramePosition, link_state.worldLinkFrameOrientation


def get_relative_pose(body, link1, link2=BASE_LINK):
    world_from_link1 = get_link_pose(body, link1)
    world_from_link2 = get_link_pose(body, link2)
    link2_from_link1 = multiply(invert(world_from_link2), world_from_link1)
    return link2_from_link1

#####################################


def get_all_link_parents(body):
    return {link: get_link_parent(body, link) for link in get_links(body)}


def get_all_link_children(body):
    children = {}
    for child, parent in get_all_link_parents(body).items():
        if parent not in children:
            children[parent] = []
        children[parent].append(child)
    return children


def get_link_children(body, link):
    children = get_all_link_children(body)
    return children.get(link, [])


def get_link_ancestors(body, link):
    # Returns in order of depth
    # Does not include link
    parent = get_link_parent(body, link)
    if parent is None:
        return []
    return get_link_ancestors(body, parent) + [parent]


def get_joint_ancestors(body, joint):
    link = child_link_from_joint(joint)
    return get_link_ancestors(body, link) + [link]


def get_movable_joint_ancestors(body, link):
    return prune_fixed_joints(body, get_joint_ancestors(body, link))


def get_joint_descendants(body, link):
    return list(map(parent_joint_from_link, get_link_descendants(body, link)))


def get_movable_joint_descendants(body, link):
    return prune_fixed_joints(body, get_joint_descendants(body, link))


def get_link_descendants(body, link, test=lambda l: True):
    descendants = []
    for child in get_link_children(body, link):
        if test(child):
            descendants.append(child)
            descendants.extend(get_link_descendants(body, child, test=test))
    return descendants


def get_link_subtree(body, link, **kwargs):
    return [link] + get_link_descendants(body, link, **kwargs)


def are_links_adjacent(body, link1, link2):
    return (get_link_parent(body, link1) == link2) or \
           (get_link_parent(body, link2) == link1)


def get_adjacent_links(body):
    adjacent = set()
    for link in get_links(body):
        parent = get_link_parent(body, link)
        adjacent.add((link, parent))
        #adjacent.add((parent, link))
    return adjacent


def get_adjacent_fixed_links(body):
    return list(filter(lambda item: not is_movable(body, item[0]),
                       get_adjacent_links(body)))


def get_fixed_links(body):
    edges = defaultdict(list)
    for link, parent in get_adjacent_fixed_links(body):
        edges[link].append(parent)
        edges[parent].append(link)
    visited = set()
    fixed = set()
    for initial_link in get_links(body):
        if initial_link in visited:
            continue
        cluster = [initial_link]
        queue = deque([initial_link])
        visited.add(initial_link)
        while queue:
            for next_link in edges[queue.popleft()]:
                if next_link not in visited:
                    cluster.append(next_link)
                    queue.append(next_link)
                    visited.add(next_link)
        fixed.update(product(cluster, cluster))
    return fixed

#####################################


DynamicsInfo = namedtuple('DynamicsInfo', ['mass', 'lateral_friction',
                                           'local_inertia_diagonal', 'local_inertial_pos',  'local_inertial_orn',
                                           'restitution', 'rolling_friction', 'spinning_friction',
                                           'contact_damping', 'contact_stiffness'])


def get_dynamics_info(body, link=BASE_LINK):
    return DynamicsInfo(*p.getDynamicsInfo(body, link, physicsClientId=CLIENT))


get_link_info = get_dynamics_info


def get_mass(body, link=BASE_LINK):
    # TOOD: get full mass
    return get_dynamics_info(body, link).mass


def set_dynamics(body, link=BASE_LINK, **kwargs):
    # TODO: iterate over all links
    p.changeDynamics(body, link, physicsClientId=CLIENT, **kwargs)


def set_mass(body, mass, link=BASE_LINK):
    set_dynamics(body, link=link, mass=mass)


def set_static(body):
    for link in get_all_links(body):
        set_mass(body, mass=STATIC_MASS, link=link)


def set_all_static():
    # TODO: mass saver
    disable_gravity()
    for body in get_bodies():
        set_static(body)


def get_joint_inertial_pose(body, joint):
    dynamics_info = get_dynamics_info(body, joint)
    return dynamics_info.local_inertial_pos, dynamics_info.local_inertial_orn


def get_local_link_pose(body, joint):
    parent_joint = parent_link_from_joint(body, joint)

    #world_child = get_link_pose(body, joint)
    #world_parent = get_link_pose(body, parent_joint)
    # return multiply(invert(world_parent), world_child)
    # return multiply(world_child, invert(world_parent))

    # https://github.com/bulletphysics/bullet3/blob/9c9ac6cba8118544808889664326fd6f06d9eeba/examples/pybullet/gym/pybullet_utils/urdfEditor.py#L169
    parent_com = get_joint_parent_frame(body, joint)
    tmp_pose = invert(
        multiply(get_joint_inertial_pose(body, joint), parent_com))
    parent_inertia = get_joint_inertial_pose(body, parent_joint)
    # return multiply(parent_inertia, tmp_pose) # TODO: why is this wrong...
    _, orn = multiply(parent_inertia, tmp_pose)
    pos, _ = multiply(parent_inertia, Pose(parent_com[0]))
    return (pos, orn)

#####################################

# Shapes


SHAPE_TYPES = {
    p.GEOM_SPHERE: 'sphere',  # 2
    p.GEOM_BOX: 'box',  # 3
    p.GEOM_CYLINDER: 'cylinder',  # 4
    p.GEOM_MESH: 'mesh',  # 5
    p.GEOM_PLANE: 'plane',  # 6
    p.GEOM_CAPSULE: 'capsule',  # 7
    # p.GEOM_FORCE_CONCAVE_TRIMESH
}

# TODO: clean this up to avoid repeated work


def get_box_geometry(width, length, height):
    return {
        'shapeType': p.GEOM_BOX,
        'halfExtents': [width/2., length/2., height/2.]
    }


def get_cylinder_geometry(radius, height):
    return {
        'shapeType': p.GEOM_CYLINDER,
        'radius': radius,
        'length': height,
    }


def get_sphere_geometry(radius):
    return {
        'shapeType': p.GEOM_SPHERE,
        'radius': radius,
    }


def get_capsule_geometry(radius, height):
    return {
        'shapeType': p.GEOM_CAPSULE,
        'radius': radius,
        'length': height,
    }


def get_plane_geometry(normal):
    return {
        'shapeType': p.GEOM_PLANE,
        'planeNormal': normal,
    }


def get_mesh_geometry(path, scale=1.):
    return {
        'shapeType': p.GEOM_MESH,
        'fileName': path,
        'meshScale': scale*np.ones(3),
    }


NULL_ID = -1


def create_collision_shape(geometry, pose=unit_pose()):
    point, quat = pose
    collision_args = {
        'collisionFramePosition': point,
        'collisionFrameOrientation': quat,
        'physicsClientId': CLIENT,
    }
    collision_args.update(geometry)
    if 'length' in collision_args:
        # TODO: pybullet bug visual => length, collision => height
        collision_args['height'] = collision_args['length']
        del collision_args['length']
    return p.createCollisionShape(**collision_args)


def create_visual_shape(geometry, pose=unit_pose(), color=(1, 0, 0, 1), specular=None):
    if (color is None):  # or not has_gui():
        return NULL_ID
    point, quat = pose
    visual_args = {
        'rgbaColor': color,
        'visualFramePosition': point,
        'visualFrameOrientation': quat,
        'physicsClientId': CLIENT,
    }
    visual_args.update(geometry)
    if specular is not None:
        visual_args['specularColor'] = specular
    return p.createVisualShape(**visual_args)


def create_shape(geometry, pose=unit_pose(), collision=True, **kwargs):
    collision_id = create_collision_shape(
        geometry, pose=pose) if collision else NULL_ID
    visual_id = create_visual_shape(geometry, pose=pose, **kwargs)
    return collision_id, visual_id


def plural(word):
    exceptions = {'radius': 'radii'}
    if word in exceptions:
        return exceptions[word]
    if word.endswith('s'):
        return word
    return word + 's'


def create_shape_array(geoms, poses, colors=None):
    # https://github.com/bulletphysics/bullet3/blob/master/examples/pybullet/pybullet.c
    # createCollisionShape: height
    # createVisualShape: length
    # createCollisionShapeArray: lengths
    # createVisualShapeArray: lengths
    mega_geom = defaultdict(list)
    for geom in geoms:
        extended_geom = get_default_geometry()
        extended_geom.update(geom)
        #extended_geom = geom.copy()
        for key, value in extended_geom.items():
            mega_geom[plural(key)].append(value)

    collision_args = mega_geom.copy()
    for (point, quat) in poses:
        collision_args['collisionFramePositions'].append(point)
        collision_args['collisionFrameOrientations'].append(quat)
    collision_id = p.createCollisionShapeArray(
        physicsClientId=CLIENT, **collision_args)
    if (colors is None):  # or not has_gui():
        return collision_id, NULL_ID

    visual_args = mega_geom.copy()
    for (point, quat), color in zip(poses, colors):
        # TODO: color doesn't seem to work correctly here
        visual_args['rgbaColors'].append(color)
        visual_args['visualFramePositions'].append(point)
        visual_args['visualFrameOrientations'].append(quat)
    visual_id = p.createVisualShapeArray(physicsClientId=CLIENT, **visual_args)
    return collision_id, visual_id

#####################################


def create_body(collision_id=-1, visual_id=-1, mass=STATIC_MASS):
    return p.createMultiBody(baseMass=mass, baseCollisionShapeIndex=collision_id,
                             baseVisualShapeIndex=visual_id, physicsClientId=CLIENT)


def create_box(w, l, h, mass=STATIC_MASS, color=(1, 0, 0, 1)):
    collision_id, visual_id = create_shape(
        get_box_geometry(w, l, h), color=color)
    return create_body(collision_id, visual_id, mass=mass)
    # basePosition | baseOrientation
    # linkCollisionShapeIndices | linkVisualShapeIndices


def create_cylinder(radius, height, mass=STATIC_MASS, color=(0, 0, 1, 1)):
    collision_id, visual_id = create_shape(
        get_cylinder_geometry(radius, height), color=color)
    return create_body(collision_id, visual_id, mass=mass)


def create_capsule(radius, height, mass=STATIC_MASS, color=(0, 0, 1, 1)):
    collision_id, visual_id = create_shape(
        get_capsule_geometry(radius, height), color=color)
    return create_body(collision_id, visual_id, mass=mass)


def create_sphere(radius, mass=STATIC_MASS, color=(0, 0, 1, 1)):
    collision_id, visual_id = create_shape(
        get_sphere_geometry(radius), color=color)
    return create_body(collision_id, visual_id, mass=mass)


def create_plane(normal=[0, 0, 1], mass=STATIC_MASS, color=(0, 0, 0, 1)):
    # color seems to be ignored in favor of a texture
    collision_id, visual_id = create_shape(
        get_plane_geometry(normal), color=color)
    return create_body(collision_id, visual_id, mass=mass)


def create_obj(path, scale=1., mass=STATIC_MASS, collision=True, color=(0.5, 0.5, 0.5, 1)):
    collision_id, visual_id = create_shape(get_mesh_geometry(
        path, scale=scale), collision=collision, color=color)
    body = create_body(collision_id, visual_id, mass=mass)
    fixed_base = (mass == STATIC_MASS)
    INFO_FROM_BODY[CLIENT, body] = ModelInfo(
        None, path, fixed_base, scale)  # TODO: store geometry info instead?
    return body


Mesh = namedtuple('Mesh', ['vertices', 'faces'])
mesh_count = count()
TEMP_DIR = 'temp/'


def create_mesh(mesh, under=True, **kwargs):
    # http://people.sc.fsu.edu/~jburkardt/data/obj/obj.html
    # TODO: read OFF / WRL / OBJ files
    # TODO: maintain dict to file
    ensure_dir(TEMP_DIR)
    path = os.path.join(TEMP_DIR, 'mesh{}.obj'.format(next(mesh_count)))
    write(path, obj_file_from_mesh(mesh, under=under))
    return create_obj(path, **kwargs)
    # safe_remove(path) # TODO: removing might delete mesh?

#####################################


VisualShapeData = namedtuple('VisualShapeData', ['objectUniqueId', 'linkIndex',
                                                 'visualGeometryType', 'dimensions', 'meshAssetFileName',
                                                 'localVisualFrame_position', 'localVisualFrame_orientation',
                                                 'rgbaColor'])  # 'textureUniqueId'

UNKNOWN_FILE = 'unknown_file'


def visual_shape_from_data(data, client=None):
    client = get_client(client)
    if (data.visualGeometryType == p.GEOM_MESH) and (data.meshAssetFileName == UNKNOWN_FILE):
        return -1
    # visualFramePosition: translational offset of the visual shape with respect to the link
    # visualFrameOrientation: rotational offset (quaternion x,y,z,w) of the visual shape with respect to the link frame
    #inertial_pose = get_joint_inertial_pose(data.objectUniqueId, data.linkIndex)
    #point, quat = multiply(invert(inertial_pose), pose)
    point, quat = get_data_pose(data)
    return p.createVisualShape(shapeType=data.visualGeometryType,
                               radius=get_data_radius(data),
                               halfExtents=np.array(get_data_extents(data))/2,
                               # TODO: pybullet bug
                               length=get_data_height(data),
                               fileName=data.meshAssetFileName,
                               meshScale=get_data_scale(data),
                               planeNormal=get_data_normal(data),
                               rgbaColor=data.rgbaColor,
                               # specularColor=,
                               visualFramePosition=point,
                               visualFrameOrientation=quat,
                               physicsClientId=client)


def get_visual_data(body, link=BASE_LINK):
    visual_data = [VisualShapeData(
        *tup) for tup in p.getVisualShapeData(body, physicsClientId=CLIENT)]
    return list(filter(lambda d: d.linkIndex == link, visual_data))


# object_unique_id and linkIndex seem to be noise
CollisionShapeData = namedtuple('CollisionShapeData', ['object_unique_id', 'linkIndex',
                                                       'geometry_type', 'dimensions', 'filename',
                                                       'local_frame_pos', 'local_frame_orn'])


def collision_shape_from_data(data, body, link, client=None):
    client = get_client(client)
    if (data.geometry_type == p.GEOM_MESH) and (data.filename == UNKNOWN_FILE):
        return -1
    pose = multiply(get_joint_inertial_pose(body, link), get_data_pose(data))
    point, quat = pose
    # TODO: the visual data seems affected by the collision data
    return p.createCollisionShape(shapeType=data.geometry_type,
                                  radius=get_data_radius(data),
                                  # halfExtents=get_data_extents(data.geometry_type, data.dimensions),
                                  halfExtents=np.array(
                                      get_data_extents(data)) / 2,
                                  height=get_data_height(data),
                                  fileName=data.filename.decode(
                                      encoding='UTF-8'),
                                  meshScale=get_data_scale(data),
                                  planeNormal=get_data_normal(data),
                                  flags=p.GEOM_FORCE_CONCAVE_TRIMESH,
                                  collisionFramePosition=point,
                                  collisionFrameOrientation=quat,
                                  physicsClientId=client)
    # return p.createCollisionShapeArray()


def clone_visual_shape(body, link, client=None):
    client = get_client(client)
    # if not has_gui(client):
    #    return -1
    visual_data = get_visual_data(body, link)
    if not visual_data:
        return -1
    assert (len(visual_data) == 1)
    return visual_shape_from_data(visual_data[0], client)


def clone_collision_shape(body, link, client=None):
    client = get_client(client)
    collision_data = get_collision_data(body, link)
    if not collision_data:
        return -1
    assert (len(collision_data) == 1)
    # TODO: can do CollisionArray
    return collision_shape_from_data(collision_data[0], body, link, client)


def clone_body(body, links=None, collision=True, visual=True, client=None):
    # TODO: names are not retained
    # TODO: error with createMultiBody link poses on PR2
    # localVisualFrame_position: position of local visual frame, relative to link/joint frame
    # localVisualFrame orientation: orientation of local visual frame relative to link/joint frame
    # parentFramePos: joint position in parent frame
    # parentFrameOrn: joint orientation in parent frame
    client = get_client(client)  # client is the new client for the body
    if links is None:
        links = get_links(body)
    #movable_joints = [joint for joint in links if is_movable(body, joint)]
    new_from_original = {}
    base_link = get_link_parent(body, links[0]) if links else BASE_LINK
    new_from_original[base_link] = -1

    masses = []
    collision_shapes = []
    visual_shapes = []
    positions = []  # list of local link positions, with respect to parent
    orientations = []  # list of local link orientations, w.r.t. parent
    inertial_positions = []  # list of local inertial frame pos. in link frame
    inertial_orientations = []  # list of local inertial frame orn. in link frame
    parent_indices = []
    joint_types = []
    joint_axes = []
    for i, link in enumerate(links):
        new_from_original[link] = i
        joint_info = get_joint_info(body, link)
        dynamics_info = get_dynamics_info(body, link)
        masses.append(dynamics_info.mass)
        collision_shapes.append(clone_collision_shape(
            body, link, client) if collision else -1)
        visual_shapes.append(clone_visual_shape(
            body, link, client) if visual else -1)
        point, quat = get_local_link_pose(body, link)
        positions.append(point)
        orientations.append(quat)
        inertial_positions.append(dynamics_info.local_inertial_pos)
        inertial_orientations.append(dynamics_info.local_inertial_orn)
        # TODO: need the increment to work
        parent_indices.append(new_from_original[joint_info.parentIndex] + 1)
        joint_types.append(joint_info.jointType)
        joint_axes.append(joint_info.jointAxis)
    # https://github.com/bulletphysics/bullet3/blob/9c9ac6cba8118544808889664326fd6f06d9eeba/examples/pybullet/gym/pybullet_utils/urdfEditor.py#L169

    base_dynamics_info = get_dynamics_info(body, base_link)
    base_point, base_quat = get_link_pose(body, base_link)
    new_body = p.createMultiBody(baseMass=base_dynamics_info.mass,
                                 baseCollisionShapeIndex=clone_collision_shape(
                                     body, base_link, client) if collision else -1,
                                 baseVisualShapeIndex=clone_visual_shape(
                                     body, base_link, client) if visual else -1,
                                 basePosition=base_point,
                                 baseOrientation=base_quat,
                                 baseInertialFramePosition=base_dynamics_info.local_inertial_pos,
                                 baseInertialFrameOrientation=base_dynamics_info.local_inertial_orn,
                                 linkMasses=masses,
                                 linkCollisionShapeIndices=collision_shapes,
                                 linkVisualShapeIndices=visual_shapes,
                                 linkPositions=positions,
                                 linkOrientations=orientations,
                                 linkInertialFramePositions=inertial_positions,
                                 linkInertialFrameOrientations=inertial_orientations,
                                 linkParentIndices=parent_indices,
                                 linkJointTypes=joint_types,
                                 linkJointAxis=joint_axes,
                                 physicsClientId=client)
    # set_configuration(new_body, get_joint_positions(body, movable_joints)) # Need to use correct client
    for joint, value in zip(range(len(links)), get_joint_positions(body, links)):
        # TODO: check if movable?
        p.resetJointState(new_body, joint, value,
                          targetVelocity=0, physicsClientId=client)
    return new_body


def clone_world(client=None, exclude=[]):
    visual = has_gui(client)
    mapping = {}
    for body in get_bodies():
        if body not in exclude:
            new_body = clone_body(body, collision=True,
                                  visual=visual, client=client)
            mapping[body] = new_body
    return mapping

#####################################


def get_collision_data(body, link=BASE_LINK):
    # TODO: try catch
    return [CollisionShapeData(*tup) for tup in p.getCollisionShapeData(body, link, physicsClientId=CLIENT)]


def get_data_type(data):
    return data.geometry_type if isinstance(data, CollisionShapeData) else data.visualGeometryType


def get_data_filename(data):
    return (data.filename if isinstance(data, CollisionShapeData)
            else data.meshAssetFileName).decode(encoding='UTF-8')


def get_data_pose(data):
    if isinstance(data, CollisionShapeData):
        return (data.local_frame_pos, data.local_frame_orn)
    return (data.localVisualFrame_position, data.localVisualFrame_orientation)


def get_default_geometry():
    return {
        'halfExtents': DEFAULT_EXTENTS,
        'radius': DEFAULT_RADIUS,
        'length': DEFAULT_HEIGHT,  # 'height'
        'fileName': DEFAULT_MESH,
        'meshScale': DEFAULT_SCALE,
        'planeNormal': DEFAULT_NORMAL,
    }


DEFAULT_MESH = ''

DEFAULT_EXTENTS = [1, 1, 1]


def get_data_extents(data):
    """
    depends on geometry type:
    for GEOM_BOX: extents,
    for GEOM_SPHERE dimensions[0] = radius,
    for GEOM_CAPSULE and GEOM_CYLINDER, dimensions[0] = height (length), dimensions[1] = radius.
    For GEOM_MESH, dimensions is the scaling factor.
    :return:
    """
    geometry_type = get_data_type(data)
    dimensions = data.dimensions
    if geometry_type == p.GEOM_BOX:
        return dimensions
    return DEFAULT_EXTENTS


DEFAULT_RADIUS = 0.5


def get_data_radius(data):
    geometry_type = get_data_type(data)
    dimensions = data.dimensions
    if geometry_type == p.GEOM_SPHERE:
        return dimensions[0]
    if geometry_type in (p.GEOM_CYLINDER, p.GEOM_CAPSULE):
        return dimensions[1]
    return DEFAULT_RADIUS


DEFAULT_HEIGHT = 1


def get_data_height(data):
    geometry_type = get_data_type(data)
    dimensions = data.dimensions
    if geometry_type in (p.GEOM_CYLINDER, p.GEOM_CAPSULE):
        return dimensions[0]
    return DEFAULT_HEIGHT


DEFAULT_SCALE = [1, 1, 1]


def get_data_scale(data):
    geometry_type = get_data_type(data)
    dimensions = data.dimensions
    if geometry_type == p.GEOM_MESH:
        return dimensions
    return DEFAULT_SCALE


DEFAULT_NORMAL = [0, 0, 1]


def get_data_normal(data):
    geometry_type = get_data_type(data)
    dimensions = data.dimensions
    if geometry_type == p.GEOM_PLANE:
        return dimensions
    return DEFAULT_NORMAL


def get_data_geometry(data):
    geometry_type = get_data_type(data)
    if geometry_type == p.GEOM_SPHERE:
        parameters = [get_data_radius(data)]
    elif geometry_type == p.GEOM_BOX:
        parameters = [get_data_extents(data)]
    elif geometry_type in (p.GEOM_CYLINDER, p.GEOM_CAPSULE):
        parameters = [get_data_height(data), get_data_radius(data)]
    elif geometry_type == p.GEOM_MESH:
        parameters = [get_data_filename(data), get_data_scale(data)]
    elif geometry_type == p.GEOM_PLANE:
        parameters = [get_data_extents(data)]
    else:
        raise ValueError(geometry_type)
    return SHAPE_TYPES[geometry_type], parameters


def set_color(body, color, link=BASE_LINK, shape_index=-1):
    """
    Experimental for internal use, recommended ignore shapeIndex or leave it -1.
    Intention was to let you pick a specific shape index to modify,
    since URDF (and SDF etc) can have more than 1 visual shape per link.
    This shapeIndex matches the list ordering returned by getVisualShapeData.
    :param body:
    :param link:
    :param shape_index:
    :return:
    """
    # specularColor
    return p.changeVisualShape(body, link, shapeIndex=shape_index, rgbaColor=color,
                               # textureUniqueId=None, specularColor=None,
                               physicsClientId=CLIENT)

#####################################

# Bounding box


AABB = namedtuple('AABB', ['lower', 'upper'])


def aabb_from_points(points):
    return AABB(np.min(points, axis=0), np.max(points, axis=0))


def aabb_union(aabbs):
    return aabb_from_points(np.vstack([aabb for aabb in aabbs]))


def aabb_overlap(aabb1, aabb2):
    lower1, upper1 = aabb1
    lower2, upper2 = aabb2
    return np.less_equal(lower1, upper2).all() and \
        np.less_equal(lower2, upper1).all()


def get_subtree_aabb(body, root_link=BASE_LINK):
    return aabb_union(get_aabb(body, link) for link in get_link_subtree(body, root_link))


def get_aabbs(body):
    return [get_aabb(body, link=link) for link in get_all_links(body)]


def get_aabb(body, link=None):
    # Note that the query is conservative and may return additional objects that don't have actual AABB overlap.
    # This happens because the acceleration structures have some heuristic that enlarges the AABBs a bit
    # (extra margin and extruded along the velocity vector).
    # Contact points with distance exceeding this threshold are not processed by the LCP solver.
    # AABBs are extended by this number. Defaults to 0.02 in Bullet 2.x
    #p.setPhysicsEngineParameter(contactBreakingThreshold=0.0, physicsClientId=CLIENT)
    if link is None:
        aabb = aabb_union(get_aabbs(body))
    else:
        aabb = p.getAABB(body, linkIndex=link, physicsClientId=CLIENT)
    return aabb


get_lower_upper = get_aabb


def get_aabb_center(aabb):
    lower, upper = aabb
    return (np.array(lower) + np.array(upper)) / 2.


def get_aabb_extent(aabb):
    lower, upper = aabb
    return np.array(upper) - np.array(lower)


def get_center_extent(body, **kwargs):
    aabb = get_aabb(body, **kwargs)
    return get_aabb_center(aabb), get_aabb_extent(aabb)


def aabb2d_from_aabb(aabb):
    (lower, upper) = aabb
    return lower[:2], upper[:2]


def aabb_contains_aabb(contained, container):
    lower1, upper1 = contained
    lower2, upper2 = container
    return np.less_equal(lower2, lower1).all() and \
        np.less_equal(upper1, upper2).all()
    # return np.all(lower2 <= lower1) and np.all(upper1 <= upper2)


def aabb_contains_point(point, container):
    lower, upper = container
    return np.less_equal(lower, point).all() and \
        np.less_equal(point, upper).all()
    # return np.all(lower <= point) and np.all(point <= upper)


def get_bodies_in_region(aabb):
    (lower, upper) = aabb
    return p.getOverlappingObjects(lower, upper, physicsClientId=CLIENT)


def get_aabb_volume(aabb):
    return np.prod(get_aabb_extent(aabb))


def get_aabb_area(aabb):
    return np.prod(get_aabb_extent(aabb2d_from_aabb(aabb)))

#####################################

# AABB approximation


def vertices_from_data(data):
    geometry_type = get_data_type(data)
    # if geometry_type == p.GEOM_SPHERE:
    #    parameters = [get_data_radius(data)]
    if geometry_type == p.GEOM_BOX:
        extents = np.array(get_data_extents(data))
        aabb = AABB(-extents/2., +extents/2.)
        vertices = get_aabb_vertices(aabb)
    elif geometry_type in (p.GEOM_CYLINDER, p.GEOM_CAPSULE):
        # TODO: p.URDF_USE_IMPLICIT_CYLINDER
        radius, height = get_data_radius(data), get_data_height(data)
        extents = np.array([2*radius, 2*radius, height])
        aabb = AABB(-extents/2., +extents/2.)
        vertices = get_aabb_vertices(aabb)
    elif geometry_type == p.GEOM_SPHERE:
        radius = get_data_radius(data)
        half_extents = radius*np.ones(3)
        aabb = AABB(-half_extents, +half_extents)
        vertices = get_aabb_vertices(aabb)
    elif geometry_type == p.GEOM_MESH:
        filename, scale = get_data_filename(data), get_data_scale(data)
        if filename == UNKNOWN_FILE:
            raise RuntimeError(filename)
        mesh = read_obj(filename, decompose=False)
        vertices = [scale*np.array(vertex) for vertex in mesh.vertices]
        # TODO: could compute AABB here for improved speed at the cost of being conservative
    # elif geometry_type == p.GEOM_PLANE:
    #   parameters = [get_data_extents(data)]
    else:
        raise NotImplementedError(geometry_type)
    return apply_affine(get_data_pose(data), vertices)


def vertices_from_link(body, link):
    # In local frame
    vertices = []
    # TODO: requires the viewer to be active
    # for data in get_visual_data(body, link):
    #    vertices.extend(vertices_from_data(data))
    # Pybullet creates multiple collision elements (with unknown_file) when noncovex
    for data in get_collision_data(body, link):
        vertices.extend(vertices_from_data(data))
    return vertices


OBJ_MESH_CACHE = {}


def vertices_from_rigid(body, link=BASE_LINK):
    assert implies(link == BASE_LINK, get_num_links(body) == 0)
    try:
        vertices = vertices_from_link(body, link)
    except RuntimeError:
        info = get_model_info(body)
        assert info is not None
        _, ext = os.path.splitext(info.path)
        if ext == '.obj':
            if info.path not in OBJ_MESH_CACHE:
                OBJ_MESH_CACHE[info.path] = read_obj(
                    info.path, decompose=False)
            mesh = OBJ_MESH_CACHE[info.path]
            vertices = mesh.vertices
        else:
            raise NotImplementedError(ext)
    return vertices


def approximate_as_prism(body, body_pose=unit_pose(), **kwargs):
    # TODO: make it just orientation
    vertices = apply_affine(body_pose, vertices_from_rigid(body, **kwargs))
    aabb = aabb_from_points(vertices)
    return get_aabb_center(aabb), get_aabb_extent(aabb)
    # with PoseSaver(body):
    #    set_pose(body, body_pose)
    #    set_velocity(body, linear=np.zeros(3), angular=np.zeros(3))
    #    return get_center_extent(body, **kwargs)


def approximate_as_cylinder(body, **kwargs):
    center, (width, length, height) = approximate_as_prism(body, **kwargs)
    diameter = (width + length) / 2  # TODO: check that these are close
    return center, (diameter, height)

#####################################

# Collision


#MAX_DISTANCE = 1e-3
MAX_DISTANCE = 0.


def set_all_collisions(body_id, enabled=1):
    body_link_idxs = [-1] + [i for i in range(p.getNumJoints(body_id))]

    for col_id in range(p.getNumBodies()):
        col_link_idxs = [-1] + [i for i in range(p.getNumJoints(col_id))]
        for body_link_idx in body_link_idxs:
            for col_link_idx in col_link_idxs:
                p.setCollisionFilterPair(body_id, col_id, body_link_idx, col_link_idx, enabled)

def set_coll_filter(target_id, body_id, body_links, enable):
    # TODO(mjlbach): mostly shared with behavior robot, can be factored out
    """
    Sets collision filters for body - to enable or disable them
    :param target_id: physics body to enable/disable collisions with
    :param body_id: physics body to enable/disable collisions from
    :param body_links: physics links on body to enable/disable collisions from
    :param enable: whether to enable/disable collisions
    """
    target_link_idxs = [-1] + [i for i in range(p.getNumJoints(target_id))]

    for body_link_idx in body_links:
        for target_link_idx in target_link_idxs:
            p.setCollisionFilterPair(body_id, target_id, body_link_idx, target_link_idx, 1 if enable else 0)

def contact_collision():
    step_simulation()
    return len(p.getContactPoints(physicsClientId=CLIENT)) != 0


ContactResult = namedtuple('ContactResult', ['contactFlag', 'bodyUniqueIdA', 'bodyUniqueIdB',
                                             'linkIndexA', 'linkIndexB', 'positionOnA', 'positionOnB',
                                             'contactNormalOnB', 'contactDistance', 'normalForce'])


def pairwise_link_collision(body1, link1, body2, link2=BASE_LINK, max_distance=MAX_DISTANCE):  # 10000
    return len(p.getClosestPoints(bodyA=body1, bodyB=body2, distance=max_distance,
                                  linkIndexA=link1, linkIndexB=link2,
                                  physicsClientId=CLIENT)) != 0  # getContactPoints


def flatten_links(body, links=None):
    if links is None:
        links = get_all_links(body)
    return {(body, frozenset([link])) for link in links}


def expand_links(body):
    body, links = body if isinstance(body, tuple) else (body, None)
    if links is None:
        links = get_all_links(body)
    return body, links


def any_link_pair_collision(body1, links1, body2, links2=None, **kwargs):
    # TODO: this likely isn't needed anymore
    if links1 is None:
        links1 = get_all_links(body1)
    if links2 is None:
        links2 = get_all_links(body2)
    for link1, link2 in product(links1, links2):
        if (body1 == body2) and (link1 == link2):
            continue
        if pairwise_link_collision(body1, link1, body2, link2, **kwargs):
            #print('body {} link {} body {} link {}'.format(body1, get_link_name(body1, link1), body2, get_link_name(body2, link2)))
            return True
    return False


def body_collision(body1, body2, max_distance=MAX_DISTANCE):  # 10000
    # TODO: confirm that this doesn't just check the base link

    #for i in range(p.getNumJoints(body1)):
    #    for j in range(p.getNumJoints(body2)):
    #        #if len(p.getContactPoints(body1, body2, i, j)) > 0:
    #            #print('body {} {} collide with body {} {}'.format(body1, i, body2, j))

    return len(p.getClosestPoints(bodyA=body1, bodyB=body2, distance=max_distance,
                                  physicsClientId=CLIENT)) != 0  # getContactPoints`


def pairwise_collision(body1, body2, **kwargs):
    if isinstance(body1, tuple) or isinstance(body2, tuple):
        body1, links1 = expand_links(body1)
        body2, links2 = expand_links(body2)
        return any_link_pair_collision(body1, links1, body2, links2, **kwargs)
    return body_collision(body1, body2, **kwargs)

# def single_collision(body, max_distance=1e-3):
#    return len(p.getClosestPoints(body, max_distance=max_distance)) != 0


def single_collision(body1, **kwargs):
    for body2 in get_bodies():
        if (body1 != body2) and pairwise_collision(body1, body2, **kwargs):
            return True
    return False


def link_pairs_collision(body1, links1, body2, links2=None, **kwargs):
    if links2 is None:
        links2 = get_all_links(body2)
    for link1, link2 in product(links1, links2):
        if (body1 == body2) and (link1 == link2):
            continue
        if pairwise_link_collision(body1, link1, body2, link2, **kwargs):
            return True
    return False

#####################################


Ray = namedtuple('Ray', ['start', 'end'])


def get_ray(ray):
    start, end = ray
    return np.array(end) - np.array(start)


RayResult = namedtuple('RayResult', ['objectUniqueId', 'linkIndex',
                                     'hit_fraction', 'hit_position', 'hit_normal'])


def ray_collision(ray):
    # TODO: be careful to disable gravity and set static masses for everything
    step_simulation()  # Needed for some reason
    start, end = ray
    result, = p.rayTest(start, end, physicsClientId=CLIENT)
    # TODO: assign hit_position to be the end?
    return RayResult(*result)


def batch_ray_collision(rays, threads=1):
    assert 1 <= threads <= p.MAX_RAY_INTERSECTION_BATCH_SIZE
    if not rays:
        return []
    step_simulation()  # Needed for some reason
    ray_starts = [start for start, _ in rays]
    ray_ends = [end for _, end in rays]
    return [RayResult(*tup) for tup in p.rayTestBatch(
        ray_starts, ray_ends,
        numThreads=threads,
        # parentObjectUniqueId=
        # parentLinkIndex=
        physicsClientId=CLIENT)]

#####################################

# Joint motion planning


def uniform_generator(d):
    while True:
        yield np.random.uniform(size=d)


def halton_generator(d):
    import ghalton
    seed = random.randint(0, 1000)
    #sequencer = ghalton.Halton(d)
    sequencer = ghalton.GeneralizedHalton(d, seed)
    # sequencer.reset()
    while True:
        [weights] = sequencer.get(1)
        yield np.array(weights)


def unit_generator(d, use_halton=False):
    if use_halton:
        try:
            import ghalton
        except ImportError:
            print('ghalton is not installed (https://pypi.org/project/ghalton/)')
            use_halton = False
    return halton_generator(d) if use_halton else uniform_generator(d)


def interval_generator(lower, upper, **kwargs):
    assert len(lower) == len(upper)
    assert np.less(lower, upper).all()  # TODO: equality
    extents = np.array(upper) - np.array(lower)
    for scale in unit_generator(len(lower), **kwargs):
        point = np.array(lower) + scale*extents
        yield point


def get_sample_fn(body, joints, custom_limits={}, **kwargs):
    lower_limits, upper_limits = get_custom_limits(
        body, joints, custom_limits, circular_limits=CIRCULAR_LIMITS)
    generator = interval_generator(lower_limits, upper_limits, **kwargs)

    def fn():
        return tuple(next(generator))
    return fn


def get_halton_sample_fn(body, joints, **kwargs):
    return get_sample_fn(body, joints, use_halton=True, **kwargs)


def get_difference_fn(body, joints):
    circular_joints = [is_circular(body, joint) for joint in joints]

    def fn(q2, q1):
        return tuple(circular_difference(value2, value1) if circular else (value2 - value1)
                     for circular, value2, value1 in zip(circular_joints, q2, q1))
    return fn


def get_distance_fn(body, joints, weights=None):  # , norm=2):
    # TODO: use the energy resulting from the mass matrix here?
    if weights is None:
        weights = 1*np.ones(len(joints))  # TODO: use velocities here
    difference_fn = get_difference_fn(body, joints)

    def fn(q1, q2):
        diff = np.array(difference_fn(q2, q1))
        return np.sqrt(np.dot(weights, diff * diff))
        # return np.linalg.norm(np.multiply(weights * diff), ord=norm)
    return fn


def get_refine_fn(body, joints, num_steps=0):
    difference_fn = get_difference_fn(body, joints)
    num_steps = num_steps + 1

    def fn(q1, q2):
        q = q1
        for i in range(num_steps):
            positions = (1. / (num_steps - i)) * \
                np.array(difference_fn(q2, q)) + q
            q = tuple(positions)
            #q = tuple(wrap_positions(body, joints, positions))
            yield q
    return fn


def refine_path(body, joints, waypoints, num_steps):
    refine_fn = get_refine_fn(body, joints, num_steps)
    refined_path = []
    for v1, v2 in zip(waypoints, waypoints[1:]):
        refined_path += list(refine_fn(v1, v2))
    return refined_path


DEFAULT_RESOLUTION = 0.05


def get_extend_fn(body, joints, resolutions=None, norm=2):
    # norm = 1, 2, INF
    if resolutions is None:
        resolutions = DEFAULT_RESOLUTION*np.ones(len(joints))
    difference_fn = get_difference_fn(body, joints)

    def fn(q1, q2):
        #steps = int(np.max(np.abs(np.divide(difference_fn(q2, q1), resolutions))))
        steps = int(np.linalg.norm(
            np.divide(difference_fn(q2, q1), resolutions), ord=norm))
        refine_fn = get_refine_fn(body, joints, num_steps=steps)
        return refine_fn(q1, q2)
    return fn


def remove_redundant(path, tolerance=1e-3):
    assert path
    new_path = [path[0]]
    for conf in path[1:]:
        difference = np.array(new_path[-1]) - np.array(conf)
        if not np.allclose(np.zeros(len(difference)), difference, atol=tolerance, rtol=0):
            new_path.append(conf)
    return new_path


def waypoints_from_path(path, tolerance=1e-3):
    path = remove_redundant(path, tolerance=tolerance)
    if len(path) < 2:
        return path

    def difference_fn(q2, q1): return np.array(q2) - np.array(q1)
    #difference_fn = get_difference_fn(body, joints)

    waypoints = [path[0]]
    last_conf = path[1]
    last_difference = get_unit_vector(difference_fn(last_conf, waypoints[-1]))
    for conf in path[2:]:
        difference = get_unit_vector(difference_fn(conf, waypoints[-1]))
        if not np.allclose(last_difference, difference, atol=tolerance, rtol=0):
            waypoints.append(last_conf)
            difference = get_unit_vector(difference_fn(conf, waypoints[-1]))
        last_conf = conf
        last_difference = difference
    waypoints.append(last_conf)
    return waypoints


def adjust_path(robot, joints, path):
    start_positions = get_joint_positions(robot, joints)
    difference_fn = get_difference_fn(robot, joints)
    differences = [difference_fn(q2, q1) for q1, q2 in zip(path, path[1:])]
    adjusted_path = [np.array(start_positions)]
    for difference in differences:
        adjusted_path.append(adjusted_path[-1] + difference)
    return adjusted_path


def get_moving_links(body, joints):
    moving_links = set()
    for joint in joints:
        link = child_link_from_joint(joint)
        if link not in moving_links:
            moving_links.update(get_link_subtree(body, link))
    return list(moving_links)


def get_moving_pairs(body, moving_joints):
    """
    Check all fixed and moving pairs
    Do not check all fixed and fixed pairs
    Check all moving pairs with a common
    """
    moving_links = get_moving_links(body, moving_joints)
    for link1, link2 in combinations(moving_links, 2):
        ancestors1 = set(get_joint_ancestors(body, link1)) & set(moving_joints)
        ancestors2 = set(get_joint_ancestors(body, link2)) & set(moving_joints)
        if ancestors1 != ancestors2:
            yield link1, link2


def get_self_link_pairs(body, joints, disabled_collisions=set(), only_moving=True):
    moving_links = get_moving_links(body, joints)
    fixed_links = list(set(get_links(body)) - set(moving_links))
    check_link_pairs = list(product(moving_links, fixed_links))
    if only_moving:
        check_link_pairs.extend(get_moving_pairs(body, joints))
    else:
        check_link_pairs.extend(combinations(moving_links, 2))
    check_link_pairs = list(
        filter(lambda pair: not are_links_adjacent(body, *pair), check_link_pairs))
    check_link_pairs = list(filter(lambda pair: (pair not in disabled_collisions) and
                                                (pair[::-1] not in disabled_collisions), check_link_pairs))
    return check_link_pairs


# TODO: convert most of these to keyword arguments
def get_collision_fn(body, joints, obstacles, attachments, self_collisions, disabled_collisions,
                     custom_limits={}, allow_collision_links=[], **kwargs):

    # Pair of links within the robot that need to be checked for self-collisions
    # Pairs in the disabled_collisions list are excluded
    # If the flag self_collisions is False, we do not check for any self collisions by setting this list to be empty
    check_link_pairs = get_self_link_pairs(body, joints, disabled_collisions) if self_collisions else []

    # List of links that move on the robot and that should be checked for collisions with the obstacles
    # We do not check for collisions of the links that are allowed (in the allow_collision_links list)
    moving_links = frozenset([item for item in get_moving_links(body, joints) if not item in allow_collision_links])

    # TODO: This is a fetch specific change
    attached_bodies = [attachment.child for attachment in attachments]
    moving_bodies = [(body, moving_links)] + attached_bodies
    #moving_bodies = [body] + [attachment.child for attachment in attachments]
    # + list(combinations(moving_bodies, 2))

    # Pairs to check for collisions
    check_body_pairs = list(product(moving_bodies, obstacles))
    lower_limits, upper_limits = get_custom_limits(body, joints, custom_limits)

    # TODO: maybe prune the link adjacent to the robot
    # TODO: test self collision with the holding
    def collision_fn(q):
        if not all_between(lower_limits, q, upper_limits):
            pass
            # print(lower_limits, q, upper_limits)
            # print('Joint limits violated')
            # return True
        set_joint_positions(body, joints, q)
        for attachment in attachments:
            attachment.assign()

        # Check for self collisions
        for link1, link2 in check_link_pairs:
            # Self-collisions should not have the max_distance parameter
            # , **kwargs):
            if pairwise_link_collision(body, link1, body, link2):
                return True

        # Check for collisions of the moving bodies and the obstacles
        for body1, body2 in check_body_pairs:
            if pairwise_collision(body1, body2, **kwargs):
                # print('body collision between {} and {}'.format(body1, body2))
                # if isinstance(body1, tuple):
                #     body1a, links1a = expand_links(body1)
                #     print(get_body_name(body1a))
                # else:
                #     print(get_body_name(body1))
                # if isinstance(body2, tuple):
                #     body2a, links2a = expand_links(body2)
                #     print(get_body_name(body2a))
                # else:
                #     print(get_body_name(body2))
                return True
        return False
    return collision_fn


def plan_waypoints_joint_motion(body, joints, waypoints, start_conf=None, obstacles=[], attachments=[],
                                self_collisions=True, disabled_collisions=set(),
                                resolutions=None, custom_limits={}, max_distance=MAX_DISTANCE):
    extend_fn = get_extend_fn(body, joints, resolutions=resolutions)
    collision_fn = get_collision_fn(body, joints, obstacles, attachments, self_collisions, disabled_collisions,
                                    custom_limits=custom_limits, max_distance=max_distance)
    if start_conf is None:
        start_conf = get_joint_positions(body, joints)
    else:
        assert len(start_conf) == len(joints)

    for i, waypoint in enumerate([start_conf] + list(waypoints)):
        if collision_fn(waypoint):
            #print("Warning: waypoint configuration {}/{} is in collision".format(i, len(waypoints)))
            return None
    path = [start_conf]
    for waypoint in waypoints:
        assert len(joints) == len(waypoint)
        for q in extend_fn(path[-1], waypoint):
            if collision_fn(q):
                return None
            path.append(q)
    return path


def plan_direct_joint_motion(body, joints, end_conf, **kwargs):
    return plan_waypoints_joint_motion(body, joints, [end_conf], **kwargs)


def check_initial_end(start_conf, end_conf, collision_fn):
    if collision_fn(start_conf):
        # print("Warning: initial configuration is in collision")
        return False
    if collision_fn(end_conf):
        # print("Warning: end configuration is in collision")
        return False
    return True


def plan_joint_motion(body, joints, end_conf, obstacles=[], attachments=[],
                      self_collisions=True, disabled_collisions=set(),
                      weights=None, resolutions=None, max_distance=MAX_DISTANCE, custom_limits={}, algorithm='birrt', allow_collision_links=[], **kwargs):

    assert len(joints) == len(end_conf)
    sample_fn = get_sample_fn(body, joints, custom_limits=custom_limits)
    distance_fn = get_distance_fn(body, joints, weights=weights)
    extend_fn = get_extend_fn(body, joints, resolutions=resolutions)
    collision_fn = get_collision_fn(body, joints, obstacles, attachments, self_collisions, disabled_collisions,
                                    custom_limits=custom_limits, max_distance=max_distance, allow_collision_links=allow_collision_links)

    start_conf = get_joint_positions(body, joints)

    if not check_initial_end(start_conf, end_conf, collision_fn):
        return None
    if algorithm == 'direct':
        return direct_path(start_conf, end_conf, extend_fn, collision_fn)
    elif algorithm == 'birrt':
        return birrt(start_conf, end_conf, distance_fn,
                     sample_fn, extend_fn, collision_fn, **kwargs)
    elif algorithm == 'rrt_star':
        return rrt_star(start_conf, end_conf, distance_fn, sample_fn, extend_fn, collision_fn, max_iterations=5000, **kwargs)
    elif algorithm == 'rrt':
        return rrt(start_conf, end_conf, distance_fn, sample_fn, extend_fn, collision_fn, iterations=500, **kwargs)
    elif algorithm == 'lazy_prm':
        return lazy_prm_replan_loop(start_conf, end_conf, distance_fn, sample_fn, extend_fn, collision_fn, [500, 2000, 5000], **kwargs)
    else:
        return None


def plan_lazy_prm(start_conf, end_conf, sample_fn, extend_fn, collision_fn, **kwargs):
    # TODO: cost metric based on total robot movement (encouraging greater distances possibly)
    from motion_planners.lazy_prm import lazy_prm
    path, samples, edges, colliding_vertices, colliding_edges = lazy_prm(
        start_conf, end_conf, sample_fn, extend_fn, collision_fn, num_samples=200, **kwargs)
    if path is None:
        return path

    #lower, upper = get_custom_limits(body, joints, circular_limits=CIRCULAR_LIMITS)
    def draw_fn(q):  # TODO: draw edges instead of vertices
        return np.append(q[:2], [1e-3])
        # return np.array([1, 1, 0.25])*(q + np.array([0., 0., np.pi]))
    handles = []
    for q1, q2 in zip(path, path[1:]):
        handles.append(add_line(draw_fn(q1), draw_fn(q2), color=(0, 1, 0)))
    for i1, i2 in edges:
        color = (0, 0, 1)
        if any(colliding_vertices.get(i, False) for i in (i1, i2)) or colliding_vertices.get((i1, i2), False):
            color = (1, 0, 0)
        elif not colliding_vertices.get((i1, i2), True):
            color = (0, 0, 0)
        handles.append(
            add_line(draw_fn(samples[i1]), draw_fn(samples[i2]), color=color))
    wait_for_user()
    return path

#####################################


def get_closest_angle_fn(body, joints, linear_weight=1., angular_weight=1., reversible=True):
    assert len(joints) == 3
    linear_extend_fn = get_distance_fn(
        body, joints[:2], weights=linear_weight*np.ones(2))
    angular_extend_fn = get_distance_fn(
        body, joints[2:], weights=[angular_weight])

    def closest_fn(q1, q2):
        angle_and_distance = []
        for direction in [0, PI] if reversible else [PI]:
            angle = get_angle(q1[:2], q2[:2]) + direction
            distance = angular_extend_fn(q1[2:], [angle]) \
                + linear_extend_fn(q1[:2], q2[:2]) \
                + angular_extend_fn([angle], q2[2:])
            angle_and_distance.append((angle, distance))
        return min(angle_and_distance, key=lambda pair: pair[1])
    return closest_fn


def get_nonholonomic_distance_fn(body, joints, weights=None, **kwargs):
    assert weights is None
    closest_angle_fn = get_closest_angle_fn(body, joints, **kwargs)

    def distance_fn(q1, q2):
        _, distance = closest_angle_fn(q1, q2)
        return distance
    return distance_fn


def get_nonholonomic_extend_fn(body, joints, resolutions=None, **kwargs):
    assert resolutions is None
    assert len(joints) == 3
    linear_extend_fn = get_extend_fn(body, joints[:2])
    angular_extend_fn = get_extend_fn(body, joints[2:])
    closest_angle_fn = get_closest_angle_fn(body, joints, **kwargs)

    def extend_fn(q1, q2):
        angle, _ = closest_angle_fn(q1, q2)
        path = []
        for aq in angular_extend_fn(q1[2:], [angle]):
            path.append(np.append(q1[:2], aq))
        for lq in linear_extend_fn(q1[:2], q2[:2]):
            path.append(np.append(lq, [angle]))
        for aq in angular_extend_fn([angle], q2[2:]):
            path.append(np.append(q2[:2], aq))
        return path
    return extend_fn


def plan_nonholonomic_motion(body, joints, end_conf, obstacles=[], attachments=[],
                             self_collisions=True, disabled_collisions=set(),
                             weights=None, resolutions=None, reversible=True,
                             max_distance=MAX_DISTANCE, custom_limits={}, **kwargs):

    assert len(joints) == len(end_conf)
    sample_fn = get_sample_fn(body, joints, custom_limits=custom_limits)
    distance_fn = get_nonholonomic_distance_fn(
        body, joints, weights=weights, reversible=reversible)
    extend_fn = get_nonholonomic_extend_fn(
        body, joints, resolutions=resolutions, reversible=reversible)
    collision_fn = get_collision_fn(body, joints, obstacles, attachments,
                                    self_collisions, disabled_collisions,
                                    custom_limits=custom_limits, max_distance=max_distance)

    start_conf = get_joint_positions(body, joints)
    if not check_initial_end(start_conf, end_conf, collision_fn):
        return None
    return birrt(start_conf, end_conf, distance_fn, sample_fn, extend_fn, collision_fn, **kwargs)

#####################################

# SE(2) pose motion planning


def get_base_difference_fn():
    def fn(q2, q1):
        dx, dy = np.array(q2[:2]) - np.array(q1[:2])
        dtheta = circular_difference(q2[2], q1[2])
        return (dx, dy, dtheta)
    return fn


def get_base_distance_fn(weights=1*np.ones(3)):
    difference_fn = get_base_difference_fn()

    def fn(q1, q2):
        difference = np.array(difference_fn(q2, q1))
        return np.sqrt(np.dot(weights, difference * difference))
    return fn


def plan_base_motion(body, end_conf, base_limits, obstacles=[], direct=False,
                     weights=1*np.ones(3), resolutions=0.05*np.ones(3),
                     max_distance=MAX_DISTANCE, **kwargs):
    def sample_fn():
        x, y = np.random.uniform(*base_limits)
        theta = np.random.uniform(*CIRCULAR_LIMITS)
        return (x, y, theta)

    difference_fn = get_base_difference_fn()
    distance_fn = get_base_distance_fn(weights=weights)

    def extend_fn(q1, q2):
        target_theta = np.arctan2(q2[1]-q1[1], q2[0]-q1[0])

        n1 = int(np.abs(circular_difference(
            target_theta, q1[2]) / resolutions[2])) + 1
        n3 = int(np.abs(circular_difference(
            q2[2], target_theta) / resolutions[2])) + 1
        steps2 = np.abs(np.divide(difference_fn(q2, q1), resolutions))
        n2 = int(np.max(steps2)) + 1

        for i in range(n1):
            q = (i / (n1)) * \
                np.array(difference_fn(
                    (q1[0], q1[1], target_theta), q1)) + np.array(q1)
            q = tuple(q)
            yield q

        for i in range(n2):
            q = (i / (n2)) * np.array(difference_fn((q2[0], q2[1], target_theta),
                                                    (q1[0], q1[1], target_theta))) + np.array((q1[0], q1[1], target_theta))
            q = tuple(q)
            yield q

        for i in range(n3):
            q = (i / (n3)) * np.array(difference_fn(q2,
                                                    (q2[0], q2[1], target_theta))) + np.array((q2[0], q2[1], target_theta))
            q = tuple(q)
            yield q

    def collision_fn(q):
        # TODO: update this function
        set_base_values(body, q)
        return any(pairwise_collision(body, obs, max_distance=max_distance) for obs in obstacles)

    start_conf = get_base_values(body)
    if collision_fn(start_conf):
        #print("Warning: initial configuration is in collision")
        return None
    if collision_fn(end_conf):
        #print("Warning: end configuration is in collision")
        return None
    if direct:
        return direct_path(start_conf, end_conf, extend_fn, collision_fn)
    return birrt(start_conf, end_conf, distance_fn,
                 sample_fn, extend_fn, collision_fn, **kwargs)


def plan_base_motion_2d(body,
                        end_conf,
                        base_limits,
                        map_2d,
                        occupancy_range,
                        grid_resolution,
                        robot_footprint_radius_in_map,
                        obstacles=[],
                        weights=1 * np.ones(3),
                        resolutions=0.05 * np.ones(3),
                        max_distance=MAX_DISTANCE,
                        min_goal_dist=-0.02,
                        algorithm='birrt',
                        optimize_iter=0,
                        visualize_planning=True,
                        visualize_result=True,
                        metric2map=None,
                        flip_vertically=False,
                        use_pb_for_collisions=False,
                        upsampling_factor = 4,
                        **kwargs):
    """
    Performs motion planning for a robot base in 2D
    :param body: PyBullet id of the robot
    :param end_conf: End configuration, 3D vector of the goal (x, y, theta)
    :param base_limits: Limits to sample new configurations
    :param map_2d: Map to check collisions for a sampled location
    :param occupancy_range: size of the occupancy map in metric units (assumed square), e.g., meters from left to right
           borders of the occupancy map
    :param grid_resolution: resolution/size of the occupancy grid image (pixels, expected to be squared)
           together with the occupancy_range provides the size of each pixel in metric units:
           occupancy_range/grid_resolution [m/pixel]
    :param robot_footprint_radius_in_map: Number of pixels that the robot base occupies in the occupancy map
    :param obstacles: list of obstacles to check for collisions if using pybullet as collision checker
    :param weights: Weights to compute the distance between base configurations:
            d_12 = sqrt(w1*(x1-x2)^2 + w2*(y1-y2)^2 + w3*(theta1-theta2)^2)
    :param resolutions: step-size to extend between points
    :param max_distance: maximum distance to check collisions if using pybullet as collision checker
    :param min_goal_dist: minimum distance between the current robot location and the goal for doing planning
    :param algorithm: planning algorithm to use
    :param optimize_iter: iterations of the optimizer to run after a path has been found, to smooth it out
    :param visualize_planning: boolean. To visualize the planning process (tested with birrt only)
    :param visualize_result: To visualize the planning results (tested with birrt only)
    :param metric2map: Function to map points from metric space into pixels on the map
    :param flip_vertically: If the image needs to be flipped (for global maps)
    :param use_pb_for_collisions:  If pybullet is used to check for collisions. If not, we use the local or global 2D
           traversable map
    :param upsampling_factor: Upscaling factor to enlarge the maps
    :param kwargs:
    :return: Path (if found)
    """
    # Sampling function. Generates sample configurations within the limits
    def sample_fn():
        x, y = np.random.uniform(*base_limits)
        theta = np.random.uniform(*CIRCULAR_LIMITS)
        return (x, y, theta)

    # Function that measures the difference between two base configuration.
    # It returns a 3D vector: diff in x, y, and theta
    difference_fn = get_base_difference_fn()
    # Function that measures the distance between two base configurations. It returns
    # d_12 = sqrt(w1*(x1-x2)^2 + w2*(y1-y2)^2 + w3*(theta1-theta2)^2)
    # diff theta is computed using circular difference
    distance_fn = get_base_distance_fn(weights=weights)

    # Function that creates candidates of points to extend a path from q1 towards q2
    def extend_fn(q1, q2):
        target_theta = np.arctan2(q2[1] - q1[1], q2[0] - q1[0]) # Amount of rotation requested

        n1 = int(np.abs(circular_difference(target_theta, q1[2]) / resolutions[2])) + 1
        n3 = int(np.abs(circular_difference(q2[2], target_theta) / resolutions[2])) + 1
        steps2 = np.abs(np.divide(difference_fn(q2, q1), resolutions))
        n2 = int(np.max(steps2)) + 1

        # First interpolate between the initial point with initial orientation, and target orientation
        for i in range(n1+1):
            q = (i / (n1)) * np.array(difference_fn((q1[0], q1[1], target_theta), q1)) + np.array(q1)
            q = tuple(q)
            yield q

        # Then interpolate between initial point and goal point, keeping the target orientation
        for i in range(n2):
            q = (i / (n2)) * np.array(
                difference_fn((q2[0], q2[1], target_theta), (q1[0], q1[1], target_theta))) + np.array(
                (q1[0], q1[1], target_theta))
            q = tuple(q)
            yield q

        # Finally, interpolate between the final point with target orientation and final point with final orientation
        for i in range(n3+1):
            q = (i / (n3)) * np.array(difference_fn(q2, (q2[0], q2[1], target_theta))) + np.array(
                (q2[0], q2[1], target_theta))
            q = tuple(q)
            yield q

    # Get the start configuration: x, y, theta of the robot base
    start_conf = get_base_values(body)

    # Do not plan for goals that are very close by
    # This makes it impossible to "plan" for pure rotations. Use a negative min_goal_dist to allow pure rotations
    if np.abs(start_conf[0] - end_conf[0]) < min_goal_dist and np.abs(start_conf[1] - end_conf[1]) < min_goal_dist:
        log.debug("goal is too close to the initial position. Returning")
        return None

    def transform_point_to_occupancy_map(q):
        if metric2map is None: # a local occupancy map is used
            # Vector connecting robot location and the query confs. in metric absolute space
            delta = np.array(q)[:2] - np.array(start_conf)[:2]

            # Initial orientation of the base
            theta = start_conf[2]
            # X axis of the robot given the initial orientation (x is forward)
            x_dir = np.array([np.sin(theta), -np.cos(theta)])
            # Y axis of the robot given the initial orientation (y is to the right of the robot)
            y_dir = np.array([np.cos(theta), np.sin(theta)])

            # Place the query configuration in robot's reference frame (metric robot-relative space)
            end_in_start_frame = [x_dir.dot(delta), y_dir.dot(delta)]

            # Find the corresponding pixel for the query in the occupancy map, assuming the robot is at the center
            # (image-space)
            pts = np.array(end_in_start_frame) * (grid_resolution/occupancy_range) + grid_resolution / 2
            pts = pts.astype(np.int32)
        else:
            pts = metric2map(np.array(q[0:2]))

        log.debug("original point {} and in image: {}".format(q, pts))
        return pts

    # Draw the initial situation of the planning problem: src, dst and occupancy map
    if visualize_planning or visualize_result:
        planning_map_2d = cv2.cvtColor(map_2d, cv2.COLOR_GRAY2RGB)
        origin_in_image = transform_point_to_occupancy_map(start_conf)
        goal_in_image = transform_point_to_occupancy_map(end_conf)
        cv2.circle(planning_map_2d, [origin_in_image[1], origin_in_image[0]], radius=3, color=(0, 0, 255), thickness=-1)
        cv2.circle(planning_map_2d, [goal_in_image[1], goal_in_image[0]], radius=3, color=(255, 0, 255), thickness=-1)
        if visualize_planning:
            cv2.namedWindow("Planning Problem")
            planning_map_2d_upsampled = cv2.resize(planning_map_2d, None, None, upsampling_factor, upsampling_factor, cv2.INTER_NEAREST)
            # We need to flip vertically if we use the global map. Points are already in the right frame
            if flip_vertically:
                planning_map_2d_upsampled = cv2.flip(planning_map_2d_upsampled, 0)
            cv2.imshow("Planning Problem", planning_map_2d_upsampled)
            cv2.waitKey(1)

    # Auxiliary function to draw two points and the line connecting them, to draw paths
    def draw_path(q1, q2, color, image=None):
        pt1 = transform_point_to_occupancy_map(q1)
        pt2 = transform_point_to_occupancy_map(q2)
        if image is None:
            cv2.circle(planning_map_2d, [pt2[1], pt2[0]], radius=1, color=color, thickness=-1)
            cv2.line(planning_map_2d, [pt1[1], pt1[0]], [pt2[1], pt2[0]], color, thickness=1, lineType=8)
            planning_map_2d_upsampled = cv2.resize(planning_map_2d, None, None, upsampling_factor, upsampling_factor, cv2.INTER_NEAREST)
            # We need to flip vertically if we use the global map. Points are already in the right frame
            if flip_vertically:
                planning_map_2d_upsampled = cv2.flip(planning_map_2d_upsampled, 0)
            cv2.imshow("Planning Problem", planning_map_2d_upsampled)
            cv2.waitKey(1)
        else:
            cv2.line(image, [pt1[1], pt1[0]], [pt2[1], pt2[0]], color, thickness=1, lineType=8)

    # Auxiliary function to draw a point
    def draw_point(q1, color, not_in_image=False, radius=1):
        if not_in_image:
            q = transform_point_to_occupancy_map(q1)
        else:
            q = q1
        cv2.circle(planning_map_2d, (q[1], q[0]), radius=radius, color=color, thickness=-1)
        planning_map_2d_upsampled = cv2.resize(planning_map_2d, None, None, upsampling_factor, upsampling_factor, cv2.INTER_NEAREST)
        # We need to flip vertically if we use the global map. Points are already in the right frame
        if flip_vertically:
            planning_map_2d_upsampled = cv2.flip(planning_map_2d_upsampled, 0)
        cv2.imshow("Planning Problem", planning_map_2d_upsampled)
        cv2.waitKey(1)

    # Function to check collisions for a given configuration q
    def collision_fn(q):
        # TODO: update this function
        pts = transform_point_to_occupancy_map(q)

        if visualize_planning:
            draw_point(pts, (0, 155, 155))
            cv2.waitKey(1)

        if use_pb_for_collisions:
            set_base_values(body, q)
            in_collision = any(pairwise_collision(body, obs, max_distance=max_distance) for obs in obstacles)
            set_base_values(body, start_conf)   # Reset the original configuration
        else:   # Use local or global map
            # If the point is outside of the map/occupancy map, then we return "collision"
            if pts[0] < robot_footprint_radius_in_map or pts[1] < robot_footprint_radius_in_map \
                or pts[0] > grid_resolution - robot_footprint_radius_in_map - 1 or pts[
                    1] > grid_resolution - robot_footprint_radius_in_map - 1:
                return True

            # We create a mask using the robot size (assumed base is circular) to check collisions around a point
            mask = np.zeros((robot_footprint_radius_in_map * 2 + 1,
                             robot_footprint_radius_in_map * 2 + 1))
            cv2.circle(mask, (robot_footprint_radius_in_map, robot_footprint_radius_in_map), robot_footprint_radius_in_map,
                       1, -1)
            mask = mask.astype(np.bool)

            # Check if all the points where the shifted mask of the robot base overlaps with the occupancy map are
            # marked as FREESPACE, and return false if not
            map_2d_around_robot = map_2d[pts[0] - robot_footprint_radius_in_map : pts[0] + robot_footprint_radius_in_map + 1,
                         pts[1] - robot_footprint_radius_in_map : pts[1] + robot_footprint_radius_in_map + 1]

            in_collision = not np.all(map_2d_around_robot[mask] == OccupancyGridState.FREESPACE)

        if visualize_planning:
            planning_map_2d_cpy = planning_map_2d[
                                  pts[0] - robot_footprint_radius_in_map: pts[0] + robot_footprint_radius_in_map + 1,
                                  pts[1] - robot_footprint_radius_in_map: pts[1] + robot_footprint_radius_in_map + 1].copy()
            draw_point(pts, 1, radius=robot_footprint_radius_in_map)
            cv2.waitKey(10) #Extra wait to visualize better the process

        log.debug("In collision? {}".format(in_collision))

        if visualize_planning:
            planning_map_2d[pts[0] - robot_footprint_radius_in_map: pts[0] + robot_footprint_radius_in_map + 1, pts[1] - robot_footprint_radius_in_map: pts[1] + robot_footprint_radius_in_map + 1] = planning_map_2d_cpy
            planning_map_2d_upsampled = cv2.resize(planning_map_2d, None, None, upsampling_factor, upsampling_factor, cv2.INTER_NEAREST)
            # We need to flip vertically if we use the global map. Points are already in the right frame
            if flip_vertically:
                planning_map_2d_upsampled = cv2.flip(planning_map_2d_upsampled, 0)
            cv2.imshow("Planning Problem", planning_map_2d_upsampled)
            cv2.waitKey(10)

        return in_collision

    # Do not plan if the initial pose is in collision
    if collision_fn(start_conf):
        log.debug("Warning: initial configuration is in collision")
        return None

    # Do not plan if the final pose is in collision
    if collision_fn(end_conf):
        log.debug("Warning: end configuration is in collision")
        return None

    if algorithm == 'direct':
        path = direct_path(start_conf, end_conf, extend_fn, collision_fn)
    elif algorithm == 'birrt':
        path = birrt(start_conf, end_conf, distance_fn, sample_fn, extend_fn, collision_fn, draw_path=[None, draw_path][visualize_planning], draw_point=[None, draw_point][visualize_planning], **kwargs)
    elif algorithm == 'rrt_star':
        path = rrt_star(start_conf, end_conf, distance_fn, sample_fn, extend_fn, collision_fn, max_iterations=5000, **kwargs)
    elif algorithm == 'rrt':
        path = rrt(start_conf, end_conf, distance_fn, sample_fn, extend_fn, collision_fn, iterations=5000, **kwargs)
    elif algorithm == 'lazy_prm':
        path = lazy_prm_replan_loop(start_conf, end_conf, distance_fn, sample_fn, extend_fn, collision_fn, [250, 500, 1000, 2000, 4000, 4000], **kwargs)
    else:
        path = None

    if optimize_iter > 0 and path is not None:
        log.info("Optimizing the path found")
        path = optimize_path(path, extend_fn, collision_fn, iterations=optimize_iter)

    if visualize_result and path is not None:
        cv2.namedWindow("Resulting Plan")
        result_map_2d = cv2.cvtColor(map_2d, cv2.COLOR_GRAY2RGB)
        origin_in_image = transform_point_to_occupancy_map(start_conf)
        goal_in_image = transform_point_to_occupancy_map(end_conf)
        cv2.circle(result_map_2d, [origin_in_image[1], origin_in_image[0]], radius=3, color=(0, 0, 255), thickness=-1)
        cv2.circle(result_map_2d, [goal_in_image[1], goal_in_image[0]], radius=3, color=(255, 0, 255), thickness=-1)
        for idx in range(len(path)-1):
            draw_path(path[idx], path[idx+1], (0,0,155), image=result_map_2d)
        result_map_2d_scaledup = cv2.resize(result_map_2d, None, None, upsampling_factor, upsampling_factor, cv2.INTER_NEAREST)
        # We need to flip vertically if we use the global map. Points are already in the right frame
        if flip_vertically:
            result_map_2d_scaledup = cv2.flip(result_map_2d_scaledup, 0)
        cv2.imshow("Resulting Plan", result_map_2d_scaledup)
        cv2.waitKey(10)

    return path

#####################################

# Placements


def stable_z_on_aabb(body, aabb):
    center, extent = get_center_extent(body)
    _, upper = aabb
    return (upper + extent/2 + (get_point(body) - center))[2]


def stable_z(body, surface, surface_link=None):
    return stable_z_on_aabb(body, get_aabb(surface, link=surface_link))


def is_placed_on_aabb(body, bottom_aabb, above_epsilon=1e-2, below_epsilon=0.0):
    assert (0 <= above_epsilon) and (0 <= below_epsilon)
    top_aabb = get_aabb(body)  # TODO: approximate_as_prism
    top_z_min = top_aabb[0][2]
    bottom_z_max = bottom_aabb[1][2]
    return ((bottom_z_max - below_epsilon) <= top_z_min <= (bottom_z_max + above_epsilon)) and \
           (aabb_contains_aabb(aabb2d_from_aabb(top_aabb), aabb2d_from_aabb(bottom_aabb)))


def is_placement(body, surface, **kwargs):
    return is_placed_on_aabb(body, get_aabb(surface), **kwargs)


def is_center_on_aabb(body, bottom_aabb, above_epsilon=1e-2, below_epsilon=0.0):
    # TODO: compute AABB in origin
    # TODO: use center of mass?
    assert (0 <= above_epsilon) and (0 <= below_epsilon)
    center, extent = get_center_extent(body)  # TODO: approximate_as_prism
    base_center = center - np.array([0, 0, extent[2]])/2
    top_z_min = base_center[2]
    bottom_z_max = bottom_aabb[1][2]
    return ((bottom_z_max - abs(below_epsilon)) <= top_z_min <= (bottom_z_max + abs(above_epsilon))) and \
           (aabb_contains_point(
               base_center[:2], aabb2d_from_aabb(bottom_aabb)))


def is_center_stable(body, surface, **kwargs):
    return is_center_on_aabb(body, get_aabb(surface), **kwargs)


def sample_placement_on_aabb(top_body, bottom_aabb, top_pose=unit_pose(),
                             percent=1.0, max_attempts=50, epsilon=1e-3):
    # TODO: transform into the coordinate system of the bottom
    # TODO: maybe I should instead just require that already in correct frame
    for _ in range(max_attempts):
        theta = np.random.uniform(*CIRCULAR_LIMITS)
        rotation = Euler(yaw=theta)
        set_pose(top_body, multiply(Pose(euler=rotation), top_pose))
        center, extent = get_center_extent(top_body)
        lower = (np.array(bottom_aabb[0]) + percent*extent/2)[:2]
        upper = (np.array(bottom_aabb[1]) - percent*extent/2)[:2]
        if np.less(upper, lower).any():
            continue
        x, y = np.random.uniform(lower, upper)
        z = (bottom_aabb[1] + extent/2.)[2] + epsilon
        point = np.array([x, y, z]) + (get_point(top_body) - center)
        pose = multiply(Pose(point, rotation), top_pose)
        set_pose(top_body, pose)
        return pose
    return None


def sample_placement(top_body, bottom_body, bottom_link=None, **kwargs):
    bottom_aabb = get_aabb(bottom_body, link=bottom_link)
    return sample_placement_on_aabb(top_body, bottom_aabb, **kwargs)

#####################################

# Reachability


def sample_reachable_base(robot, point, reachable_range=(0.25, 1.0)):
    radius = np.random.uniform(*reachable_range)
    x, y = radius*unit_from_theta(np.random.uniform(-np.pi, np.pi)) + point[:2]
    yaw = np.random.uniform(*CIRCULAR_LIMITS)
    base_values = (x, y, yaw)
    #set_base_values(robot, base_values)
    return base_values


def uniform_pose_generator(robot, gripper_pose, **kwargs):
    point = point_from_pose(gripper_pose)
    while True:
        base_values = sample_reachable_base(robot, point, **kwargs)
        if base_values is None:
            break
        yield base_values
        #set_base_values(robot, base_values)
        # yield get_pose(robot)

#####################################

# Constraints - applies forces when not satisfied


def get_constraints():
    """
    getConstraintUniqueId will take a serial index in range 0..getNumConstraints,  and reports the constraint unique id.
    Note that the constraint unique ids may not be contiguous, since you may remove constraints.
    """
    return [p.getConstraintUniqueId(i, physicsClientId=CLIENT)
            for i in range(p.getNumConstraints(physicsClientId=CLIENT))]

def get_constraint_violation(cid):
    (
        parent_body,
        parent_link,
        child_body,
        child_link,
        _,
        _,
        joint_position_parent,
        joint_position_child,
    ) = p.getConstraintInfo(cid)[:8]

    if parent_link == -1:
        parent_link_pos, parent_link_orn = p.getBasePositionAndOrientation(parent_body)
    else:
        parent_link_pos, parent_link_orn = p.getLinkState(parent_body, parent_link)[:2]

    if child_link == -1:
        child_link_pos, child_link_orn = p.getBasePositionAndOrientation(child_body)
    else:
        child_link_pos, child_link_orn = p.getLinkState(child_body, child_link)[:2]

    joint_pos_in_parent_world = p.multiplyTransforms(
        parent_link_pos, parent_link_orn, joint_position_parent, [0, 0, 0, 1]
    )[0]
    joint_pos_in_child_world = p.multiplyTransforms(
        child_link_pos, child_link_orn, joint_position_child, [0, 0, 0, 1]
    )[0]

    diff = np.linalg.norm(np.array(joint_pos_in_parent_world) - np.array(joint_pos_in_child_world))
    return diff


def add_p2p_constraint(body, body_link, robot, robot_link, max_force=None):
    if body_link == -1:
        body_pose = get_pose(body)
    else:
        body_pose = get_com_pose(body, link=body_link)
    #end_effector_pose = get_link_pose(robot, robot_link)
    end_effector_pose = get_com_pose(robot, robot_link)
    grasp_pose = multiply(invert(end_effector_pose), body_pose)
    point, quat = grasp_pose
    # TODO: can I do this when I'm not adjacent?
    # joint axis in local frame (ignored for JOINT_FIXED)
    # return p.createConstraint(robot, robot_link, body, body_link,
    #                          p.JOINT_FIXED, jointAxis=unit_point(),
    #                          parentFramePosition=unit_point(),
    #                          childFramePosition=point,
    #                          parentFrameOrientation=unit_quat(),
    #                          childFrameOrientation=quat)
    constraint = p.createConstraint(robot, robot_link, body, body_link,  # Both seem to work
                                    p.JOINT_POINT2POINT, jointAxis=unit_point(),
                                    parentFramePosition=point,
                                    childFramePosition=unit_point(),
                                    parentFrameOrientation=quat,
                                    childFrameOrientation=unit_quat(),
                                    physicsClientId=CLIENT)
    if max_force is not None:
        p.changeConstraint(constraint, maxForce=max_force,
                           physicsClientId=CLIENT)
    return constraint


def remove_constraint(constraint):
    p.removeConstraint(constraint, physicsClientId=CLIENT)


ConstraintInfo = namedtuple('ConstraintInfo', ['parentBodyUniqueId', 'parentJointIndex',
                                               'childBodyUniqueId', 'childLinkIndex', 'constraintType',
                                               'jointAxis', 'jointPivotInParent', 'jointPivotInChild',
                                               'jointFrameOrientationParent', 'jointFrameOrientationChild', 'maxAppliedForce'])


def get_constraint_info(constraint):  # getConstraintState
    # TODO: four additional arguments
    return ConstraintInfo(*p.getConstraintInfo(constraint, physicsClientId=CLIENT)[:11])


def get_fixed_constraints():
    fixed_constraints = []
    for constraint in get_constraints():
        constraint_info = get_constraint_info(constraint)
        if constraint_info.constraintType == p.JOINT_FIXED:
            fixed_constraints.append(constraint)
    return fixed_constraints


def add_fixed_constraint(body, robot, robot_link, max_force=None):
    body_link = BASE_LINK
    body_pose = get_pose(body)
    #body_pose = get_com_pose(body, link=body_link)
    #end_effector_pose = get_link_pose(robot, robot_link)
    end_effector_pose = get_com_pose(robot, robot_link)
    grasp_pose = multiply(invert(end_effector_pose), body_pose)
    point, quat = grasp_pose
    # TODO: can I do this when I'm not adjacent?
    # joint axis in local frame (ignored for JOINT_FIXED)
    # return p.createConstraint(robot, robot_link, body, body_link,
    #                          p.JOINT_FIXED, jointAxis=unit_point(),
    #                          parentFramePosition=unit_point(),
    #                          childFramePosition=point,
    #                          parentFrameOrientation=unit_quat(),
    #                          childFrameOrientation=quat)
    constraint = p.createConstraint(robot, robot_link, body, body_link,  # Both seem to work
                                    p.JOINT_FIXED, jointAxis=unit_point(),
                                    parentFramePosition=point,
                                    childFramePosition=unit_point(),
                                    parentFrameOrientation=quat,
                                    childFrameOrientation=unit_quat(),
                                    physicsClientId=CLIENT)
    if max_force is not None:
        p.changeConstraint(constraint, maxForce=max_force,
                           physicsClientId=CLIENT)
    return constraint


def remove_fixed_constraint(body, robot, robot_link):
    for constraint in get_fixed_constraints():
        constraint_info = get_constraint_info(constraint)
        if (body == constraint_info.childBodyUniqueId) and \
                (BASE_LINK == constraint_info.childLinkIndex) and \
                (robot == constraint_info.parentBodyUniqueId) and \
                (robot_link == constraint_info.parentJointIndex):
            remove_constraint(constraint)

#####################################

# Grasps


GraspInfo = namedtuple('GraspInfo', ['get_grasps', 'approach_pose'])


class Attachment(object):
    def __init__(self, parent, parent_link, grasp_pose, child):
        self.parent = parent
        self.parent_link = parent_link
        self.grasp_pose = grasp_pose
        self.child = child
        # self.child_link = child_link # child_link=BASE_LINK

    @property
    def bodies(self):
        return flatten_links(self.child) | flatten_links(self.parent, get_link_subtree(
            self.parent, self.parent_link))

    def assign(self):
        parent_link_pose = get_link_pose(self.parent, self.parent_link)
        child_pose = body_from_end_effector(parent_link_pose, self.grasp_pose)
        set_pose(self.child, child_pose)
        return child_pose

    def apply_mapping(self, mapping):
        self.parent = mapping.get(self.parent, self.parent)
        self.child = mapping.get(self.child, self.child)

    def __repr__(self):
        return '{}({},{})'.format(self.__class__.__name__, self.parent, self.child)


def create_attachment(parent, parent_link, child):
    parent_link_pose = get_link_pose(parent, parent_link)
    child_pose = get_pose(child)
    grasp_pose = multiply(invert(parent_link_pose), child_pose)
    return Attachment(parent, parent_link, grasp_pose, child)


def body_from_end_effector(end_effector_pose, grasp_pose):
    """
    world_from_parent * parent_from_child = world_from_child
    """
    return multiply(end_effector_pose, grasp_pose)


def end_effector_from_body(body_pose, grasp_pose):
    """
    grasp_pose: the body's pose in gripper's frame

    world_from_child * (parent_from_child)^(-1) = world_from_parent
    (parent: gripper, child: body to be grasped)

    Pose_{world,gripper} = Pose_{world,block}*Pose_{block,gripper}
                         = Pose_{world,block}*(Pose_{gripper,block})^{-1}
    """
    return multiply(body_pose, invert(grasp_pose))


def approach_from_grasp(approach_pose, end_effector_pose):
    return multiply(approach_pose, end_effector_pose)


def get_grasp_pose(constraint):
    """
    Grasps are parent_from_child
    """
    constraint_info = get_constraint_info(constraint)
    assert(constraint_info.constraintType == p.JOINT_FIXED)
    joint_from_parent = (constraint_info.jointPivotInParent,
                         constraint_info.jointFrameOrientationParent)
    joint_from_child = (constraint_info.jointPivotInChild,
                        constraint_info.jointFrameOrientationChild)
    return multiply(invert(joint_from_parent), joint_from_child)

#####################################

# Control


def control_joint(body, joint, value):
    return p.setJointMotorControl2(bodyUniqueId=body,
                                   jointIndex=joint,
                                   controlMode=p.POSITION_CONTROL,
                                   targetPosition=value,
                                   targetVelocity=0.0,
                                   maxVelocity=get_max_velocity(body, joint),
                                   force=get_max_force(body, joint),
                                   physicsClientId=CLIENT)


def control_joints(body, joints, positions):
    # TODO: the whole PR2 seems to jitter
    #kp = 1.0
    #kv = 0.3
    forces = [get_max_force(body, joint) * 100 for joint in joints]
    #forces = [5000]*len(joints)
    #forces = [20000]*len(joints)
    return p.setJointMotorControlArray(body, joints, p.POSITION_CONTROL,
                                       targetPositions=positions,
                                       targetVelocities=[0.0] * len(joints),
                                       physicsClientId=CLIENT, forces=forces)  # ,
    #positionGains=[kp] * len(joints),
    # velocityGains=[kv] * len(joints),)
    # forces=forces)


def joint_controller(body, joints, target, tolerance=1e-3):
    assert(len(joints) == len(target))
    positions = get_joint_positions(body, joints)
    while not np.allclose(positions, target, atol=tolerance, rtol=0):
        control_joints(body, joints, target)
        yield positions
        positions = get_joint_positions(body, joints)


def joint_controller_hold(body, joints, target, **kwargs):
    """
    Keeps other joints in place
    """
    movable_joints = get_movable_joints(body)
    conf = list(get_joint_positions(body, movable_joints))
    for joint, value in zip(movable_from_joints(body, joints), target):
        conf[joint] = value
    return joint_controller(body, movable_joints, conf, **kwargs)


def joint_controller_hold2(body, joints, positions, velocities=None,
                           tolerance=1e-2 * np.pi, position_gain=0.05, velocity_gain=0.01):
    """
    Keeps other joints in place
    """
    # TODO: velocity_gain causes the PR2 to oscillate
    if velocities is None:
        velocities = [0.] * len(positions)
    movable_joints = get_movable_joints(body)
    target_positions = list(get_joint_positions(body, movable_joints))
    target_velocities = [0.] * len(movable_joints)
    movable_from_original = {o: m for m, o in enumerate(movable_joints)}
    #print(list(positions), list(velocities))
    for joint, position, velocity in zip(joints, positions, velocities):
        target_positions[movable_from_original[joint]] = position
        target_velocities[movable_from_original[joint]] = velocity
    # return joint_controller(body, movable_joints, conf)
    current_conf = get_joint_positions(body, movable_joints)
    #forces = [get_max_force(body, joint) for joint in movable_joints]
    while not np.allclose(current_conf, target_positions, atol=tolerance, rtol=0):
        # TODO: only enforce velocity constraints at end
        p.setJointMotorControlArray(body, movable_joints, p.POSITION_CONTROL,
                                    targetPositions=target_positions,
                                    # targetVelocities=target_velocities,
                                    positionGains=[
                                        position_gain] * len(movable_joints),
                                    #velocityGains=[velocity_gain] * len(movable_joints),
                                    # forces=forces,
                                    physicsClientId=CLIENT)
        yield current_conf
        current_conf = get_joint_positions(body, movable_joints)


def trajectory_controller(body, joints, path, **kwargs):
    for target in path:
        for positions in joint_controller(body, joints, target, **kwargs):
            yield positions


# Allow option to sleep rather than yield?
def simulate_controller(controller, max_time=np.inf):
    sim_dt = get_time_step()
    sim_time = 0.0
    for _ in controller:
        if max_time < sim_time:
            break
        step_simulation()
        sim_time += sim_dt
        yield sim_time


def velocity_control_joints(body, joints, velocities):
    #kv = 0.3
    return p.setJointMotorControlArray(body, joints, p.VELOCITY_CONTROL,
                                       targetVelocities=velocities,
                                       physicsClientId=CLIENT)  # ,
    # velocityGains=[kv] * len(joints),)
    # forces=forces)

#####################################


def compute_jacobian(robot, link, positions=None):
    joints = get_movable_joints(robot)
    if positions is None:
        positions = get_joint_positions(robot, joints)
    assert len(joints) == len(positions)
    velocities = [0.0] * len(positions)
    accelerations = [0.0] * len(positions)
    translate, rotate = p.calculateJacobian(robot, link, unit_point(), positions,
                                            velocities, accelerations, physicsClientId=CLIENT)
    #movable_from_joints(robot, joints)
    return list(zip(*translate)), list(zip(*rotate))  # len(joints) x 3


def compute_joint_weights(robot, num=100):
    # http://openrave.org/docs/0.6.6/_modules/openravepy/databases/linkstatistics/#LinkStatisticsModel
    # TODO: use velocities instead
    start_time = time.time()
    joints = get_movable_joints(robot)
    sample_fn = get_sample_fn(robot, joints)
    weighted_jacobian = np.zeros(len(joints))
    links = list(get_links(robot))
    # links = {l for j in joints for l in get_link_descendants(self.robot, j)}
    masses = [get_mass(robot, link) for link in links]  # Volume, AABB volume
    total_mass = sum(masses)
    for _ in range(num):
        conf = sample_fn()
        for mass, link in zip(masses, links):
            translate, rotate = compute_jacobian(robot, link, conf)
            weighted_jacobian += np.array([mass * np.linalg.norm(vec)
                                           for vec in translate]) / total_mass
    weighted_jacobian /= num
    # print(list(weighted_jacobian))
    # print(time.time() - start_time)
    return weighted_jacobian

#####################################


def inverse_kinematics_helper(robot, link, target_pose, null_space=None):
    (target_point, target_quat) = target_pose
    assert target_point is not None
    if null_space is not None:
        assert target_quat is not None
        lower, upper, ranges, rest = null_space

        kinematic_conf = p.calculateInverseKinematics(robot, link, target_point,
                                                      lowerLimits=lower, upperLimits=upper, jointRanges=ranges, restPoses=rest,
                                                      physicsClientId=CLIENT)
    elif target_quat is None:
        #ikSolver = p.IK_DLS or p.IK_SDLS
        kinematic_conf = p.calculateInverseKinematics(robot, link, target_point,
                                                      #lowerLimits=ll, upperLimits=ul, jointRanges=jr, restPoses=rp, jointDamping=jd,
                                                      # solver=ikSolver, maxNumIterations=-1, residualThreshold=-1,
                                                      physicsClientId=CLIENT)
    else:
        kinematic_conf = p.calculateInverseKinematics(
            robot, link, target_point, target_quat, physicsClientId=CLIENT)
    if (kinematic_conf is None) or any(map(math.isnan, kinematic_conf)):
        return None
    return kinematic_conf


def is_pose_close(pose, target_pose, pos_tolerance=1e-3, ori_tolerance=1e-3*np.pi):
    (point, quat) = pose
    (target_point, target_quat) = target_pose
    if (target_point is not None) and not np.allclose(point, target_point, atol=pos_tolerance, rtol=0):
        return False
    if (target_quat is not None) and not np.allclose(quat, target_quat, atol=ori_tolerance, rtol=0):
        # TODO: account for quaternion redundancy
        return False
    return True


def inverse_kinematics(robot, link, target_pose, max_iterations=200, custom_limits={}, **kwargs):
    movable_joints = get_movable_joints(robot)
    for iterations in range(max_iterations):
        # TODO: stop is no progress
        # TODO: stop if collision or invalid joint limits
        kinematic_conf = inverse_kinematics_helper(robot, link, target_pose)
        if kinematic_conf is None:
            return None
        set_joint_positions(robot, movable_joints, kinematic_conf)
        if is_pose_close(get_link_pose(robot, link), target_pose, **kwargs):
            break
    else:
        return None
    lower_limits, upper_limits = get_custom_limits(
        robot, movable_joints, custom_limits)
    if not all_between(lower_limits, kinematic_conf, upper_limits):
        return None
    return kinematic_conf

#####################################


def get_position_waypoints(start_point, direction, quat, step_size=0.01):
    distance = get_length(direction)
    unit_direction = get_unit_vector(direction)
    for t in np.arange(0, distance, step_size):
        point = start_point + t*unit_direction
        yield (point, quat)
    yield (start_point + direction, quat)


def get_quaternion_waypoints(point, start_quat, end_quat, step_size=np.pi/16):
    angle = quat_angle_between(start_quat, end_quat)
    for t in np.arange(0, angle, step_size):
        fraction = t/angle
        quat = p.getQuaternionSlerp(
            start_quat, end_quat, interpolationFraction=fraction)
        #quat = quaternion_slerp(start_quat, end_quat, fraction=fraction)
        yield (point, quat)
    yield (point, end_quat)


def interpolate_poses(pose1, pose2, pos_step_size=0.01, ori_step_size=np.pi/16):
    pos1, quat1 = pose1
    pos2, quat2 = pose2
    num_steps = int(math.ceil(max(get_distance(pos1, pos2)/pos_step_size,
                                  quat_angle_between(quat1, quat2)/ori_step_size)))
    for i in range(num_steps):
        fraction = float(i) / num_steps
        pos = (1-fraction)*np.array(pos1) + fraction*np.array(pos2)
        quat = p.getQuaternionSlerp(
            quat1, quat2, interpolationFraction=fraction)
        #quat = quaternion_slerp(quat1, quat2, fraction=fraction)
        yield (pos, quat)
    yield pose2

# def workspace_trajectory(robot, link, start_point, direction, quat, **kwargs):
#     # TODO: pushing example
#     # TODO: just use current configuration?
#     # TODO: check collisions?
#     # TODO: lower intermediate tolerance
#     traj = []
#     for pose in get_cartesian_waypoints(start_point, direction, quat):
#         conf = inverse_kinematics(robot, link, pose, **kwargs)
#         if conf is None:
#             return None
#         traj.append(conf)
#     return traj

#####################################


NullSpace = namedtuple('Nullspace', ['lower', 'upper', 'range', 'rest'])


def get_null_space(robot, joints, custom_limits={}):
    rest_positions = get_joint_positions(robot, joints)
    lower, upper = get_custom_limits(robot, joints, custom_limits)
    lower = np.maximum(lower, -10*np.ones(len(joints)))
    upper = np.minimum(upper, +10*np.ones(len(joints)))
    joint_ranges = 10*np.ones(len(joints))
    return NullSpace(list(lower), list(upper), list(joint_ranges), list(rest_positions))


def plan_cartesian_motion(robot, first_joint, target_link, waypoint_poses,
                          max_iterations=200, custom_limits={}, **kwargs):
    # TODO: fix stationary joints
    # TODO: pass in set of movable joints and take least common ancestor
    # TODO: update with most recent bullet updates
    # https://github.com/bulletphysics/bullet3/blob/master/examples/pybullet/examples/inverse_kinematics.py
    # https://github.com/bulletphysics/bullet3/blob/master/examples/pybullet/examples/inverse_kinematics_husky_kuka.py
    # TODO: plan a path without needing to following intermediate waypoints

    lower_limits, upper_limits = get_custom_limits(
        robot, get_movable_joints(robot), custom_limits)
    selected_links = get_link_subtree(
        robot, first_joint)  # TODO: child_link_from_joint?
    selected_movable_joints = prune_fixed_joints(robot, selected_links)
    assert(target_link in selected_links)
    selected_target_link = selected_links.index(target_link)
    sub_robot = clone_body(robot, links=selected_links,
                           visual=False, collision=False)  # TODO: joint limits
    sub_movable_joints = get_movable_joints(sub_robot)
    #null_space = get_null_space(robot, selected_movable_joints, custom_limits=custom_limits)
    null_space = None

    solutions = []
    for target_pose in waypoint_poses:
        for iteration in range(max_iterations):
            sub_kinematic_conf = inverse_kinematics_helper(
                sub_robot, selected_target_link, target_pose, null_space=null_space)
            if sub_kinematic_conf is None:
                remove_body(sub_robot)
                return None
            set_joint_positions(
                sub_robot, sub_movable_joints, sub_kinematic_conf)
            if is_pose_close(get_link_pose(sub_robot, selected_target_link), target_pose, **kwargs):
                set_joint_positions(
                    robot, selected_movable_joints, sub_kinematic_conf)
                kinematic_conf = get_configuration(robot)
                if not all_between(lower_limits, kinematic_conf, upper_limits):
                    #movable_joints = get_movable_joints(robot)
                    # print([(get_joint_name(robot, j), l, v, u) for j, l, v, u in
                    #       zip(movable_joints, lower_limits, kinematic_conf, upper_limits) if not (l <= v <= u)])
                    #print("Limits violated")
                    # wait_for_user()
                    remove_body(sub_robot)
                    return None
                #print("IK iterations:", iteration)
                solutions.append(kinematic_conf)
                break
        else:
            remove_body(sub_robot)
            return None
    remove_body(sub_robot)
    return solutions


def sub_inverse_kinematics(robot, first_joint, target_link, target_pose, **kwargs):
    solutions = plan_cartesian_motion(
        robot, first_joint, target_link, [target_pose], **kwargs)
    if solutions:
        return solutions[0]
    return None

#####################################


def get_lifetime(lifetime):
    if lifetime is None:
        return 0
    return lifetime


def add_debug_parameter():
    # TODO: make a slider that controls the step in the trajectory
    # TODO: could store a list of savers
    #targetVelocitySlider = p.addUserDebugParameter("wheelVelocity", -10, 10, 0)
    #maxForce = p.readUserDebugParameter(maxForceSlider)
    raise NotImplementedError()


def add_text(text, position=(0, 0, 0), color=(0, 0, 0), lifetime=None, parent=-1, parent_link=BASE_LINK):
    return p.addUserDebugText(str(text), textPosition=position, textColorRGB=color[:3],  # textSize=1,
                              lifeTime=get_lifetime(lifetime), parentObjectUniqueId=parent, parentLinkIndex=parent_link,
                              physicsClientId=CLIENT)


def add_line(start, end, color=(0, 0, 0), width=1, lifetime=None, parent=-1, parent_link=BASE_LINK):
    return p.addUserDebugLine(start, end, lineColorRGB=color[:3], lineWidth=width,
                              lifeTime=get_lifetime(lifetime), parentObjectUniqueId=parent, parentLinkIndex=parent_link,
                              physicsClientId=CLIENT)


def remove_debug(debug):
    p.removeUserDebugItem(debug, physicsClientId=CLIENT)


remove_handle = remove_debug


def remove_handles(handles):
    for handle in handles:
        remove_debug(handle)


def remove_all_debug():
    p.removeAllUserDebugItems(physicsClientId=CLIENT)


def add_body_name(body, name=None, **kwargs):
    if name is None:
        name = get_name(body)
    with PoseSaver(body):
        set_pose(body, unit_pose())
        lower, upper = get_aabb(body)
    #position = (0, 0, upper[2])
    position = upper
    # removeUserDebugItem
    return add_text(name, position=position, parent=body, **kwargs)


def add_segments(points, closed=False, **kwargs):
    lines = []
    for v1, v2 in zip(points, points[1:]):
        lines.append(add_line(v1, v2, **kwargs))
    if closed:
        lines.append(add_line(points[-1], points[0], **kwargs))
    return lines


def draw_link_name(body, link=BASE_LINK):
    return add_text(get_link_name(body, link), position=(0, 0.2, 0),
                    parent=body, parent_link=link)


def draw_pose(pose, length=0.1, **kwargs):
    origin_world = tform_point(pose, np.zeros(3))
    handles = []
    for k in range(3):
        axis = np.zeros(3)
        axis[k] = 1
        axis_world = tform_point(pose, length*axis)
        handles.append(
            add_line(origin_world, axis_world, color=axis, **kwargs))
    return handles


def draw_base_limits(limits, z=1e-2, **kwargs):
    lower, upper = limits
    vertices = [(lower[0], lower[1], z), (lower[0], upper[1], z),
                (upper[0], upper[1], z), (upper[0], lower[1], z)]
    return add_segments(vertices, closed=True, **kwargs)


def draw_circle(center, radius, n=24, **kwargs):
    vertices = []
    for i in range(n):
        theta = i*2*math.pi/n
        unit = np.append(unit_from_theta(theta), [0])
        vertices.append(center+radius*unit)
    return add_segments(vertices, closed=True, **kwargs)


def get_aabb_vertices(aabb):
    d = len(aabb[0])
    return [tuple(aabb[i[k]][k] for k in range(d))
            for i in product(range(len(aabb)), repeat=d)]


def draw_aabb(aabb, **kwargs):
    d = len(aabb[0])
    vertices = list(product(range(len(aabb)), repeat=d))
    lines = []
    for i1, i2 in combinations(vertices, 2):
        if sum(i1[k] != i2[k] for k in range(d)) == 1:
            p1 = [aabb[i1[k]][k] for k in range(d)]
            p2 = [aabb[i2[k]][k] for k in range(d)]
            lines.append(add_line(p1, p2, **kwargs))
    return lines


def draw_point(point, size=0.01, **kwargs):
    lines = []
    for i in range(len(point)):
        axis = np.zeros(len(point))
        axis[i] = 1.0
        p1 = np.array(point) - size/2 * axis
        p2 = np.array(point) + size/2 * axis
        lines.append(add_line(p1, p2, **kwargs))
    return lines
    #extent = size * np.ones(len(point)) / 2
    #aabb = np.array(point) - extent, np.array(point) + extent
    # return draw_aabb(aabb, **kwargs)


def get_face_edges(face):
    # return list(combinations(face, 2))
    return list(zip(face, face[1:] + face[:1]))


def draw_mesh(mesh, **kwargs):
    verts, faces = mesh
    lines = []
    for face in faces:
        for i1, i2 in get_face_edges(face):
            lines.append(add_line(verts[i1], verts[i2], **kwargs))
    return lines


def draw_ray(ray, ray_result=None, visible_color=GREEN, occluded_color=RED, **kwargs):
    if ray_result is None:
        return [add_line(ray.start, ray.end, color=visible_color, **kwargs)]
    if ray_result.objectUniqueId == -1:
        hit_position = ray.end
    else:
        hit_position = ray_result.hit_position
    return [
        add_line(ray.start, hit_position, color=visible_color, **kwargs),
        add_line(hit_position, ray.end, color=occluded_color, **kwargs),
    ]

#####################################

# Polygonal surfaces


def create_rectangular_surface(width, length):
    # TODO: unify with rectangular_mesh
    extents = np.array([width, length, 0]) / 2.
    unit_corners = [(-1, -1), (+1, -1), (+1, +1), (-1, +1)]
    return [np.append(c, 0) * extents for c in unit_corners]


def is_point_in_polygon(point, polygon):
    sign = None
    for i in range(len(polygon)):
        v1, v2 = np.array(polygon[i - 1][:2]), np.array(polygon[i][:2])
        delta = v2 - v1
        normal = np.array([-delta[1], delta[0]])
        dist = normal.dot(point[:2] - v1)
        if i == 0:  # TODO: equality?
            sign = np.sign(dist)
        elif np.sign(dist) != sign:
            return False
    return True


def distance_from_segment(x1, y1, x2, y2, x3, y3):  # x3,y3 is the point
    # https://stackoverflow.com/questions/10983872/distance-from-a-point-to-a-polygon
    # https://stackoverflow.com/questions/849211/shortest-distance-between-a-point-and-a-line-segment
    px = x2 - x1
    py = y2 - y1
    norm = px*px + py*py
    u = ((x3 - x1) * px + (y3 - y1) * py) / float(norm)
    if u > 1:
        u = 1
    elif u < 0:
        u = 0
    x = x1 + u * px
    y = y1 + u * py
    dx = x - x3
    dy = y - y3
    return math.sqrt(dx*dx + dy*dy)


def tform_point(affine, point):
    return point_from_pose(multiply(affine, Pose(point=point)))


def apply_affine(affine, points):
    return [tform_point(affine, p) for p in points]


def is_mesh_on_surface(polygon, world_from_surface, mesh, world_from_mesh, epsilon=1e-2):
    surface_from_mesh = multiply(invert(world_from_surface), world_from_mesh)
    points_surface = apply_affine(surface_from_mesh, mesh.vertices)
    min_z = np.min(points_surface[:, 2])
    return (abs(min_z) < epsilon) and \
        all(is_point_in_polygon(p, polygon) for p in points_surface)


def is_point_on_surface(polygon, world_from_surface, point_world):
    [point_surface] = apply_affine(invert(world_from_surface), [point_world])
    return is_point_in_polygon(point_surface, polygon[::-1])


def sample_polygon_tform(polygon, points):
    min_z = np.min(points[:, 2])
    aabb_min = np.min(polygon, axis=0)
    aabb_max = np.max(polygon, axis=0)
    while True:
        x = np.random.uniform(aabb_min[0], aabb_max[0])
        y = np.random.uniform(aabb_min[1], aabb_max[1])
        theta = np.random.uniform(0, 2 * np.pi)
        point = Point(x, y, -min_z)
        quat = Euler(yaw=theta)
        surface_from_origin = Pose(point, quat)
        yield surface_from_origin
        # if all(is_point_in_polygon(p, polygon) for p in apply_affine(surface_from_origin, points)):
        #  yield surface_from_origin


def sample_surface_pose(polygon, world_from_surface, mesh):
    for surface_from_origin in sample_polygon_tform(polygon, mesh.vertices):
        world_from_mesh = multiply(world_from_surface, surface_from_origin)
        if is_mesh_on_surface(polygon, world_from_surface, mesh, world_from_mesh):
            yield world_from_mesh

#####################################

# Sampling edges


def sample_categorical(categories):
    from bisect import bisect
    names = categories.keys()
    cutoffs = np.cumsum([categories[name]
                         for name in names])/sum(categories.values())
    return names[bisect(cutoffs, np.random.random())]


def sample_edge_point(polygon, radius):
    edges = zip(polygon, polygon[-1:] + polygon[:-1])
    edge_weights = {i: max(get_length(v2 - v1) - 2 * radius, 0)
                    for i, (v1, v2) in enumerate(edges)}
    # TODO: fail if no options
    while True:
        index = sample_categorical(edge_weights)
        v1, v2 = edges[index]
        t = np.random.uniform(radius, get_length(v2 - v1) - 2 * radius)
        yield t * get_unit_vector(v2 - v1) + v1


def get_closest_edge_point(polygon, point):
    # TODO: always pick perpendicular to the edge
    edges = zip(polygon, polygon[-1:] + polygon[:-1])
    best = None
    for v1, v2 in edges:
        proj = (v2 - v1)[:2].dot((point - v1)[:2])
        if proj <= 0:
            closest = v1
        elif get_length((v2 - v1)[:2]) <= proj:
            closest = v2
        else:
            closest = proj * get_unit_vector((v2 - v1))
        if (best is None) or (get_length((point - closest)[:2]) < get_length((point - best)[:2])):
            best = closest
    return best


def sample_edge_pose(polygon, world_from_surface, mesh):
    radius = max(get_length(v[:2]) for v in mesh.vertices)
    origin_from_base = Pose(Point(z=p.min(mesh.vertices[:, 2])))
    for point in sample_edge_point(polygon, radius):
        theta = np.random.uniform(0, 2 * np.pi)
        surface_from_origin = Pose(point, Euler(yaw=theta))
        yield multiply(world_from_surface, surface_from_origin, origin_from_base)

#####################################

# Convex Hulls


def convex_hull(points):
    from scipy.spatial import ConvexHull
    # TODO: cKDTree is faster, but KDTree can do all pairs closest
    hull = ConvexHull(points)
    new_indices = {i: ni for ni, i in enumerate(hull.vertices)}
    vertices = hull.points[hull.vertices, :]
    faces = np.vectorize(lambda i: new_indices[i])(hull.simplices)
    return Mesh(vertices.tolist(), faces.tolist())


def convex_signed_area(vertices):
    if len(vertices) < 3:
        return 0.
    vertices = [np.array(v[:2]) for v in vertices]
    segments = safe_zip(vertices, vertices[1:] + vertices[:1])
    return sum(np.cross(v1, v2) for v1, v2 in segments) / 2.


def convex_area(vertices):
    return abs(convex_signed_area(vertices))


def convex_centroid(vertices):
    # TODO: also applies to non-overlapping polygons
    vertices = [np.array(v[:2]) for v in vertices]
    segments = list(safe_zip(vertices, vertices[1:] + vertices[:1]))
    return sum((v1 + v2)*np.cross(v1, v2) for v1, v2 in segments) \
        / (6.*convex_signed_area(vertices))


def mesh_from_points(points):
    vertices, indices = convex_hull(points)
    new_indices = []
    for triplet in indices:
        centroid = np.average(vertices[triplet], axis=0)
        v1, v2, v3 = vertices[triplet]
        normal = np.cross(v3 - v1, v2 - v1)
        if normal.dot(centroid) > 0:
            # if normal.dot(centroid) < 0:
            triplet = triplet[::-1]
        new_indices.append(tuple(triplet))
    return Mesh(vertices.tolist(), new_indices)


def rectangular_mesh(width, length):
    # TODO: 2.5d polygon
    extents = np.array([width, length, 0])/2.
    unit_corners = [(-1, -1), (+1, -1), (+1, +1), (-1, +1)]
    vertices = [np.append(c, [0])*extents for c in unit_corners]
    faces = [(0, 1, 2), (2, 3, 0)]
    return Mesh(vertices, faces)


def tform_mesh(affine, mesh):
    return Mesh(apply_affine(affine, mesh.vertices), mesh.faces)


def grow_polygon(vertices, radius, n=8):
    vertices2d = [vertex[:2] for vertex in vertices]
    if not vertices2d:
        return []
    points = []
    for vertex in convex_hull(vertices2d).vertices:
        points.append(vertex)
        if 0 < radius:
            for theta in np.linspace(0, 2*PI, num=n, endpoint=False):
                points.append(vertex + radius*unit_from_theta(theta))
    return convex_hull(points).vertices

#####################################

# Mesh & Pointcloud Files


def obj_file_from_mesh(mesh, under=True):
    """
    Creates a *.obj mesh string
    :param mesh: tuple of list of vertices and list of faces
    :return: *.obj mesh string
    """
    vertices, faces = mesh
    s = 'g Mesh\n'  # TODO: string writer
    for v in vertices:
        assert(len(v) == 3)
        s += '\nv {}'.format(' '.join(map(str, v)))
    for f in faces:
        # assert(len(f) == 3) # Not necessarily true
        f = [i+1 for i in f]  # Assumes mesh is indexed from zero
        s += '\nf {}'.format(' '.join(map(str, f)))
        if under:
            s += '\nf {}'.format(' '.join(map(str, reversed(f))))
    return s


def get_connected_components(vertices, edges):
    undirected_edges = defaultdict(set)
    for v1, v2 in edges:
        undirected_edges[v1].add(v2)
        undirected_edges[v2].add(v1)
    clusters = []
    processed = set()
    for v0 in vertices:
        if v0 in processed:
            continue
        processed.add(v0)
        cluster = {v0}
        queue = deque([v0])
        while queue:
            v1 = queue.popleft()
            for v2 in (undirected_edges[v1] - processed):
                processed.add(v2)
                cluster.add(v2)
                queue.append(v2)
        if cluster:  # preserves order
            clusters.append(frozenset(cluster))
    return clusters


def read_obj(path, decompose=True):
    mesh = Mesh([], [])
    meshes = {}
    vertices = []
    faces = []
    for line in read(path).split('\n'):
        tokens = line.split()
        if not tokens:
            continue
        if tokens[0] == 'o':
            name = tokens[1]
            mesh = Mesh([], [])
            meshes[name] = mesh
        elif tokens[0] == 'v':
            vertex = tuple(map(float, tokens[1:4]))
            vertices.append(vertex)
        elif tokens[0] in ('vn', 's'):
            pass
        elif tokens[0] == 'f':
            face = tuple(int(token.split('/')[0]) - 1 for token in tokens[1:])
            faces.append(face)
            mesh.faces.append(face)
    if not decompose:
        return Mesh(vertices, faces)
    # if not meshes:
    #    # TODO: ensure this still works if no objects
    #    meshes[None] = mesh
    #new_meshes = {}
    # TODO: make each triangle a separate object
    for name, mesh in meshes.items():
        indices = sorted({i for face in mesh.faces for i in face})
        mesh.vertices[:] = [vertices[i] for i in indices]
        new_index_from_old = {i2: i1 for i1, i2 in enumerate(indices)}
        mesh.faces[:] = [tuple(new_index_from_old[i1]
                               for i1 in face) for face in mesh.faces]
        #edges = {edge for face in mesh.faces for edge in get_face_edges(face)}
        # for k, cluster in enumerate(get_connected_components(indices, edges)):
        #    new_name = '{}#{}'.format(name, k)
        #    new_indices = sorted(cluster)
        #    new_vertices = [vertices[i] for i in new_indices]
        #    new_index_from_old = {i2: i1 for i1, i2 in enumerate(new_indices)}
        #    new_faces = [tuple(new_index_from_old[i1] for i1 in face)
        #                 for face in mesh.faces if set(face) <= cluster]
        #    new_meshes[new_name] = Mesh(new_vertices, new_faces)
    return meshes


def transform_obj_file(obj_string, transformation):
    new_lines = []
    for line in obj_string.split('\n'):
        tokens = line.split()
        if not tokens or (tokens[0] != 'v'):
            new_lines.append(line)
            continue
        vertex = list(map(float, tokens[1:]))
        transformed_vertex = transformation.dot(vertex)
        new_lines.append('v {}'.format(' '.join(map(str, transformed_vertex))))
    return '\n'.join(new_lines)


def read_mesh_off(path, scale=1.0):
    """
    Reads a *.off mesh file
    :param path: path to the *.off mesh file
    :return: tuple of list of vertices and list of faces
    """
    with open(path) as f:
        assert (f.readline().split()[0] == 'OFF'), 'Not OFF file'
        nv, nf, ne = [int(x) for x in f.readline().split()]
        verts = [tuple(scale * float(v) for v in f.readline().split())
                 for _ in range(nv)]
        faces = [tuple(map(int, f.readline().split()[1:])) for _ in range(nf)]
        return Mesh(verts, faces)


def read_pcd_file(path):
    """
    Reads a *.pcd pointcloud file
    :param path: path to the *.pcd pointcloud file
    :return: list of points
    """
    with open(path) as f:
        data = f.readline().split()
        num_points = 0
        while data[0] != 'DATA':
            if data[0] == 'POINTS':
                num_points = int(data[1])
            data = f.readline().split()
            continue
        return [tuple(map(float, f.readline().split())) for _ in range(num_points)]


def is_collision_free(body_a, link_a_list,
                      body_b=None, link_b_list=None):
    """
    :param body_a: body id of body A
    :param link_a_list: link ids of body A that that of interest
    :param body_b: body id of body B (optional)
    :param link_b_list: link ids of body B that are of interest (optional)
    :return: whether the bodies and links of interest are collision-free
    """
    if body_b is None:
        for link_a in link_a_list:
            contact_pts = p.getContactPoints(
                bodyA=body_a, linkIndexA=link_a)
            if len(contact_pts) > 0:
                return False
    elif link_b_list is None:
        for link_a in link_a_list:
            contact_pts = p.getContactPoints(
                bodyA=body_a, bodyB=body_b, linkIndexA=link_a)
            if len(contact_pts) > 0:
                return False
    else:
        for link_a in link_a_list:
            for link_b in link_b_list:
                contact_pts = p.getContactPoints(
                    bodyA=body_a, bodyB=body_b,
                    linkIndexA=link_a, linkIndexB=link_b)
                if len(contact_pts) > 0:
                    return False
    return True

# TODO: factor out things that don't depend on pybullet

#####################################

# https://github.com/kohterai/OBJ-Parser


"""
def readWrl(filename, name='wrlObj', scale=1.0, color='black'):
    def readOneObj():
        vl = []
        while True:
            line = fl.readline()
            split = line.split(',')
            if len(split) != 2:
                break
            split = split[0].split()
            if len(split) == 3:
                vl.append(np.array([scale*float(x) for x in split]+[1.0]))
            else:
                break
        print '    verts', len(vl),
        verts = np.vstack(vl).T
        while line.split()[0] != 'coordIndex':
            line = fl.readline()
        line = fl.readline()
        faces = []
        while True:
            line = fl.readline()
            split = line.split(',')
            if len(split) > 3:
                faces.append(np.array([int(x) for x in split[:3]]))
            else:
                break
        print 'faces', len(faces)
        return Prim(verts, faces, hu.Pose(0,0,0,0), None,
                    name=name+str(len(prims)))

    fl = open(filename)
    assert fl.readline().split()[0] == '#VRML', 'Not VRML file?'
    prims = []
    while True:
        line = fl.readline()
        if not line: break
        split = line.split()
        if not split or split[0] != 'point':
            continue
        else:
            print 'Object', len(prims)
            prims.append(readOneObj())
    # Have one "part" so that shadows are simpler
    part = Shape(prims, None, name=name+'_part')
    # Keep color only in top entry.
    return Shape([part], None, name=name, color=color)
"""<|MERGE_RESOLUTION|>--- conflicted
+++ resolved
@@ -1164,32 +1164,6 @@
     return np.less_equal(lower_limits, values).all() and \
         np.less_equal(values, upper_limits).all()
 
-<<<<<<< HEAD
-def get_child_frame_pose(parent_bid, parent_link, child_bid, child_link):
-    # TODO(mjlbach):Mostly shared with BRRobot, can be made a util
-    # TOOD(MP): Isn't this in the wrong direction???
-
-    # Different pos/orn calculations for base/links
-    if parent_link == -1:
-        parent_pos, parent_orn = p.getBasePositionAndOrientation(parent_bid)
-    else:
-        parent_pos, parent_orn = p.getLinkState(parent_bid, parent_link)[:2]
-
-    # Different pos/orn calculations for base/links
-    if child_link == -1:
-        body_pos, body_orn = p.getBasePositionAndOrientation(child_bid)
-    else:
-        body_pos, body_orn = p.getLinkState(child_bid, child_link)[:2]
-
-    # Get inverse world transform of body frame
-    inv_body_pos, inv_body_orn = p.invertTransform(body_pos, body_orn)
-
-    # B * T = P -> T = (B-1)P, where B is body transform, T is target transform and P is palm transform
-    child_frame_pos, child_frame_orn = p.multiplyTransforms(inv_body_pos, inv_body_orn, parent_pos, parent_orn)
-
-    return child_frame_pos, child_frame_orn
-=======
->>>>>>> 32cbb5ca
 #####################################
 
 # Bodies
