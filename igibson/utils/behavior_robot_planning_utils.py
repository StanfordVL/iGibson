--- conflicted
+++ resolved
@@ -49,13 +49,8 @@
     distance_fn = get_base_distance_fn(weights=weights)
 
     body_ids = []
-<<<<<<< HEAD
     for part in ["body", "left_hand", "right_hand", "eye"]:
         body_ids.append(robot.parts[part].body_id)
-=======
-    for part in ["body", "left_hand", "right_hand"]:
-        body_ids.append(robot.links[part].get_body_id())
->>>>>>> c0dba219
 
     def extend_fn(q1, q2):
         target_theta = np.arctan2(q2[1] - q1[1], q2[0] - q1[0])
@@ -208,11 +203,7 @@
             else:
                 obj_in_hand_body_id = obj_in_hand.body_id
             collision = collision or any(
-<<<<<<< HEAD
-                pairwise_collision(obj_in_hand_body_id, obs, max_distance=max_distance) for obs in obstacles
-=======
                 pairwise_collision(obj_in_hand.get_body_id(), obs, max_distance=max_distance) for obs in obstacles
->>>>>>> c0dba219
             )
 
         return collision
