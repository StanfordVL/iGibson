import collections
import json
import logging
import os
import random

import numpy as np
import pybullet as p
import yaml
from PIL import Image
from scipy.spatial.transform import Rotation as R
from transforms3d import quaternions

from igibson.utils.constants import CoordinateSystem

# File I/O related


def parse_config(config):

    """
    Parse iGibson config file / object
    """
    try:
        collectionsAbc = collections.abc
    except AttributeError:
        collectionsAbc = collections

    if isinstance(config, collectionsAbc.Mapping):
        return config
    else:
        assert isinstance(config, str)

    if not os.path.exists(config):
        raise IOError(
            "config path {} does not exist. Please either pass in a dict or a string that represents the file path to the config yaml.".format(
                config
            )
        )
    with open(config, "r") as f:
        config_data = yaml.load(f, Loader=yaml.FullLoader)
    return config_data


def parse_str_config(config):
    """
    Parse string config
    """
    return yaml.safe_load(config)


def dump_config(config):
    """
    Converts YML config into a string
    """
    return yaml.dump(config)


class NumpyEncoder(json.JSONEncoder):
    def default(self, obj):
        if isinstance(obj, np.ndarray):
            return obj.tolist()
        return json.JSONEncoder.default(self, obj)


# Geometry related


def rotate_vector_3d(v, r, p, y, cck=True):
    """Rotates 3d vector by roll, pitch and yaw counterclockwise"""
    local_to_global = R.from_euler("xyz", [r, p, y]).as_matrix()
    if cck:
        global_to_local = local_to_global.T
        return np.dot(global_to_local, v)
    else:
        return np.dot(local_to_global, v)


def get_transform_from_xyz_rpy(xyz, rpy):
    """
    Returns a homogeneous transformation matrix (numpy array 4x4)
    for the given translation and rotation in roll,pitch,yaw
    xyz = Array of the translation
    rpy = Array with roll, pitch, yaw rotations
    """
    rotation = R.from_euler("xyz", [rpy[0], rpy[1], rpy[2]]).as_matrix()
    transformation = np.eye(4)
    transformation[0:3, 0:3] = rotation
    transformation[0:3, 3] = xyz
    return transformation


def get_rpy_from_transform(transform):
    """
    Returns the roll, pitch, yaw angles (Euler) for a given rotation or
    homogeneous transformation matrix
    transformation = Array with the rotation (3x3) or full transformation (4x4)
    """
    rpy = R.from_matrix(transform[0:3, 0:3]).as_euler("xyz")
    return rpy


def rotate_vector_2d(v, yaw):
    """Rotates 2d vector by yaw counterclockwise"""
    local_to_global = R.from_euler("z", yaw).as_matrix()
    global_to_local = local_to_global.T
    global_to_local = global_to_local[:2, :2]
    if len(v.shape) == 1:
        return np.dot(global_to_local, v)
    elif len(v.shape) == 2:
        return np.dot(global_to_local, v.T).T
    else:
        print("Incorrect input shape for rotate_vector_2d", v.shape)
        return v


def l2_distance(v1, v2):
    """Returns the L2 distance between vector v1 and v2."""
    return np.linalg.norm(np.array(v1) - np.array(v2))


def cartesian_to_polar(x, y):
    """Convert cartesian coordinate to polar coordinate"""
    rho = np.sqrt(x**2 + y**2)
    phi = np.arctan2(y, x)
    return rho, phi


def quatFromXYZW(xyzw, seq):
    """Convert quaternion from XYZW (pybullet convention) to arbitrary sequence."""
    assert (
        len(seq) == 4 and "x" in seq and "y" in seq and "z" in seq and "w" in seq
    ), "Quaternion sequence {} is not valid, please double check.".format(seq)
    inds = ["xyzw".index(axis) for axis in seq]
    return xyzw[inds]


def quatToXYZW(orn, seq):
    """Convert quaternion from arbitrary sequence to XYZW (pybullet convention)."""
    assert (
        len(seq) == 4 and "x" in seq and "y" in seq and "z" in seq and "w" in seq
    ), "Quaternion sequence {} is not valid, please double check.".format(seq)
    inds = [seq.index(axis) for axis in "xyzw"]
    return orn[inds]


def quatXYZWFromRotMat(rot_mat):
    """Convert quaternion from rotation matrix"""
    quatWXYZ = quaternions.mat2quat(rot_mat)
    quatXYZW = quatToXYZW(quatWXYZ, "wxyz")
    return quatXYZW


<<<<<<< HEAD
def z_angle_from_quat(quat):
    """Get the angle around the Z axis produced by the quaternion."""
    rotated_X_axis = R.from_quat(quat).apply([1, 0, 0])
    return np.arctan2(rotated_X_axis[1], rotated_X_axis[0])


def z_rotation_from_quat(quat):
    """Get the quaternion for the rotation around the Z axis produced by the quaternion."""
    return R.from_euler("z", z_angle_from_quat(quat)).as_quat()
=======
def convertPointCoordSystem(xyz, from_system, to_system):
    """
    Convert point from from_system convention to to_system convention.

    OpenCV coordinate system is (right, downward, forward).
    OpenGL coordinate system is (right, upward, backward).
    PyBullet coordinate system is (forward, left, upward).
    SunRgbd coordinate system is (right, forward, upward).

    :param xyz: (x, y, z) coordinate in from_system convension, or an ndarray with the
        last dimension being (x, y, z) coordinates in from_system convension
    :param from_system: choose from OpenCV, OpenGL, PyBullet, SunRgbd
    :param to_system: choose from OpenCV, OpenGL, PyBullet, SunRgbd
    :return: (x, y, z) coordinate in to_system convension, or an ndarray with the
        last dimension being (x, y, z) coordinates in to_system convension
    """
    from_system = CoordinateSystem[from_system.upper()]
    to_system = CoordinateSystem[to_system.upper()]

    if isinstance(xyz, list):
        xyz = np.array(xyz)
    if not isinstance(xyz, np.ndarray) or xyz.shape[-1] != 3:
        raise NotImplementedError

    # Convert from from_system to PyBullet
    if from_system == CoordinateSystem.OPENCV:
        xyz = np.stack((xyz[..., 2], -xyz[..., 0], -xyz[..., 1]), axis=-1)
    elif from_system == CoordinateSystem.OPENGL:
        xyz = np.stack((-xyz[..., 2], -xyz[..., 0], xyz[..., 1]), axis=-1)
    elif from_system == CoordinateSystem.SUNRGBD:
        xyz = np.stack((xyz[..., 1], -xyz[..., 0], xyz[..., 2]), axis=-1)
    # Convert from PyBullet to to_system.
    if to_system == CoordinateSystem.OPENCV:
        xyz = np.stack((-xyz[..., 1], -xyz[..., 2], xyz[..., 0]), axis=-1)
    elif to_system == CoordinateSystem.OPENGL:
        xyz = np.stack((-xyz[..., 1], xyz[..., 2], -xyz[..., 0]), axis=-1)
    elif to_system == CoordinateSystem.SUNRGBD:
        xyz = np.stack((-xyz[..., 1], xyz[..., 0], xyz[..., 2]), axis=-1)
    return xyz
>>>>>>> 3ad2aefa


# Represents a rotation by q1, followed by q0
def multQuatLists(q0, q1):
    """Multiply two quaternions that are represented as lists."""
    x0, y0, z0, w0 = q0
    x1, y1, z1, w1 = q1

    return [
        w0 * x1 + x0 * w1 + y0 * z1 - z0 * y1,
        w0 * y1 - x0 * z1 + y0 * w1 + z0 * x1,
        w0 * z1 + x0 * y1 - y0 * x1 + z0 * w1,
        w0 * w1 - x0 * x1 - y0 * y1 - z0 * z1,
    ]


def normalizeListVec(v):
    """Normalizes a vector list."""
    length = v[0] ** 2 + v[1] ** 2 + v[2] ** 2
    if length <= 0:
        length = 1
    v = [val / np.sqrt(length) for val in v]
    return v


# Quat(xyzw)
def quat_pos_to_mat(pos, quat):
    """Convert position and quaternion to transformation matrix"""
    mat = np.eye(4)
    mat[:3, :3] = R.from_quat(quat).as_matrix()
    mat[:3, -1] = pos
    return mat


def mat_to_quat_pos(mat):
    """Convert transformation matrix to position and quaternion"""
    quat = R.from_matrix(mat[0:3, 0:3]).as_quat()
    pos = mat[0:3, 3]
    return pos, quat


# Texture related


def transform_texture(input_filename, output_filename, mixture_weight=0, mixture_color=(0, 0, 0)):
    img = np.array(Image.open(input_filename))
    img = img * (1 - mixture_weight) + np.array(list(mixture_color))[None, None, :] * mixture_weight
    img = img.astype(np.uint8)
    Image.fromarray(img).save(output_filename)


def brighten_texture(input_filename, output_filename, brightness=1):
    img = np.array(Image.open(input_filename))
    img = np.clip(img * brightness, 0, 255)
    img = img.astype(np.uint8)
    Image.fromarray(img).save(output_filename)


# Other


def restoreState(*args, **kwargs):
    """Restore to a given pybullet state, with a mitigation for a known sleep state restore bug.

    When the pybullet state is restored, the object's wake zone (the volume around the object where
    if any other object enters, the object should be waken up) does not get reset correctly,
    causing weird bugs around asleep objects. This function mitigates the issue by forcing the
    sleep code to update each object's wake zone.
    """
    p.restoreState(*args, **kwargs)
    for body_id in range(p.getNumBodies()):
        p.resetBasePositionAndOrientation(
            body_id, *p.getBasePositionAndOrientation(body_id), physicsClientId=kwargs.get("physicsClientId", 0)
        )
    return p.restoreState(*args, **kwargs)


def let_user_pick(options, print_intro=True, selection="user"):
    """
    Tool to make a selection among a set of possibilities
    :param options: list with the options, strings
    :param print_intro: if the function prints an intro text or that was done before the call
    :param selection: type of selection. Three options: "user" (wait user input), "random" (selects a random number),
                      or an integer indicating the index of the selection (starting at 1)
    :return: index of the selection option, STARTING AT 1, to len(options)
    """
    if print_intro and selection == "user":
        print("Please choose:")
    for idx, element in enumerate(options):
        print("{}) {}".format(idx + 1, element))
    if selection == "user":
        i = input("Enter number: ")
        if i.isdigit():
            i = int(i)
        else:
            raise (ValueError("Input not a valid number"))
    elif selection == "random":
        i = random.choice(range(len(options))) + 1
    elif isinstance(selection, int):
        i = selection
    else:
        raise ValueError("The variable selection does not contain a valid value")

    if 0 < i <= len(options):
        return i
    else:
        raise (ValueError("Input not in the list"))<|MERGE_RESOLUTION|>--- conflicted
+++ resolved
@@ -151,7 +151,6 @@
     return quatXYZW
 
 
-<<<<<<< HEAD
 def z_angle_from_quat(quat):
     """Get the angle around the Z axis produced by the quaternion."""
     rotated_X_axis = R.from_quat(quat).apply([1, 0, 0])
@@ -161,7 +160,8 @@
 def z_rotation_from_quat(quat):
     """Get the quaternion for the rotation around the Z axis produced by the quaternion."""
     return R.from_euler("z", z_angle_from_quat(quat)).as_quat()
-=======
+
+
 def convertPointCoordSystem(xyz, from_system, to_system):
     """
     Convert point from from_system convention to to_system convention.
@@ -201,7 +201,6 @@
     elif to_system == CoordinateSystem.SUNRGBD:
         xyz = np.stack((-xyz[..., 1], xyz[..., 0], xyz[..., 2]), axis=-1)
     return xyz
->>>>>>> 3ad2aefa
 
 
 # Represents a rotation by q1, followed by q0
