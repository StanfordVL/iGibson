import collections
import logging
import os
import pdb
from typing import List

import numpy as np
import pybullet as p
import trimesh
from tqdm import tqdm

from igibson.external.pybullet_tools import utils
from igibson.render.mesh_renderer.mesh_renderer_settings import MeshRendererSettings
from igibson.scenes.igibson_indoor_scene import InteractiveIndoorScene
from igibson.simulator import Simulator
from igibson.utils import assets_utils
from igibson.utils.data_utils.scene_to_3dsmax import translation_utils
from igibson.utils.mesh_util import xyzw2wxyz

OUT_PATH = r"C:\Users\cgokmen\research\iGibson\igibson\data\scene-conversion"


def main():
<<<<<<< HEAD
    scenes = assets_utils.get_available_ig_scenes()
=======
    scenes = ["Rs_int", "Wainscott_0_int"]  # assets_utils.get_available_ig_scenes()
>>>>>>> 4559b868
    for i, scene in enumerate(scenes):
        print(f"Processing {scene}, {i+1} / {len(scenes)}")
        process_scene(scene)


def process_scene(scene_name, visualize=False):
    settings = MeshRendererSettings(enable_shadow=True, msaa=False)
    s = Simulator(
        mode="headless",
        image_width=512,
        image_height=512,
        rendering_settings=settings,
    )

    scene = InteractiveIndoorScene(scene_name, merge_fixed_links=False)
    s.import_scene(scene)

    ctr = collections.Counter()

    save_path = os.path.join(OUT_PATH, scene_name)
    os.makedirs(save_path, exist_ok=True)
    body_link_meshes = {
        body_id: process_body(s, body_id, urdf, ctr, save_path)  # , include_non_base_links=False)
        for body_id, urdf in tqdm(s._urdfs.items())
    }

    if visualize:
        flat_meshes = [mesh for meshes in body_link_meshes.values() for mesh in meshes.values()]
        tm_scene = trimesh.scene.scene.Scene(flat_meshes)
        tm_scene.show()


def process_body(s, body_id, urdf, ctr, save_path, include_non_base_links=True):
    # Get the position of the base frame
    dynamics_info = p.getDynamicsInfo(body_id, -1)
    inertial_pos, inertial_orn = dynamics_info[3], dynamics_info[4]
    inv_inertial_pos, inv_inertial_orn = p.invertTransform(inertial_pos, inertial_orn)
    pos, orn = p.getBasePositionAndOrientation(body_id)
    base_link_position, base_link_orientation = p.multiplyTransforms(pos, orn, inv_inertial_pos, inv_inertial_orn)

    # Gather the object-level naming info.
    obj = s.scene.objects_by_id[body_id]
    prefix_loose = "L-" if not obj.is_fixed[obj.get_body_ids().index(body_id)] else ""
    old_filename = obj.filename
    if obj.category in ("walls", "floors", "ceilings"):
        new_cat = obj.category
        new_model = s.scene.scene_id
        assert ctr[(new_cat, new_model)] == 0, "Can't have multiple walls/floors/ceilings"
        prefix_bad = ""
    else:
        new_cat, new_model = translation_utils.old_to_new(*translation_utils.model_to_pair(old_filename))
        prefix_bad = "B-"

    instance_id = ctr[(new_cat, new_model)]
    ctr[(new_cat, new_model)] += 1

    rooms = "-".join(obj.in_rooms if obj.in_rooms else [])

    # Get the meshes
    link_trimeshes = collections.defaultdict(list)
    for link in urdf.links:
        if not link.visuals:
            continue

        # Produce a single visual mesh for each link
        this_link_meshes = []
        link_id = utils.link_from_name(body_id, link.name)

        if link_id != -1 and not include_non_base_links:
            continue

        # Move everything to the right spot.
        link_pos, link_orn = (
            utils.get_link_pose(body_id, link_id) if link_id != -1 else (base_link_position, base_link_orientation)
        )
        link_translate = trimesh.transformations.translation_matrix(np.array(link_pos))
        link_rotate = trimesh.transformations.quaternion_matrix(np.array(xyzw2wxyz(link_orn)))
        link_transform = link_translate.dot(link_rotate)
        for visual in link.visuals:
            meshes: List[trimesh.Trimesh] = visual.geometry.meshes
            for mesh in meshes:
                mesh = mesh.copy()
                pose = link_transform.dot(visual.origin)
                if visual.geometry.mesh is not None:
                    if visual.geometry.mesh.scale is not None:
                        S = np.eye(4)
                        S[:3, :3] = np.diag(visual.geometry.mesh.scale)
                        pose = pose.dot(S)
                mesh.apply_transform(pose)
                this_link_meshes.append(mesh)

        # Now we can export the link.
        link_trimeshes[link].extend(this_link_meshes)

    # Merge all fixed joints. This needs to happen in topological order.
    link_map = urdf.link_map
    sorted_joints = sorted(urdf.joints, key=lambda j: -len(urdf._paths_to_base[link_map[j.child]]))
    for joint in sorted_joints:
        if joint.joint_type != "fixed":
            continue

        parent_link = link_map[joint.parent]
        child_link = link_map[joint.child]

        parent_meshes = link_trimeshes[parent_link]
        child_meshes = link_trimeshes[child_link]

        parent_meshes.extend(child_meshes)
        del link_trimeshes[child_link]

    # Now get ready to output
    final_meshes = {}
    for link, this_link_meshes in link_trimeshes.items():
        # Get the name for this link.
        link_id = utils.link_from_name(body_id, link.name)
        if link_id == -1:
            specify_base = "-base_link" if len(urdf.links) > 1 else ""
            object_name = f"{prefix_bad}{prefix_loose}{new_cat}-{new_model}-{instance_id}{specify_base}"
        else:
            _joint_type_map = {p.JOINT_REVOLUTE: "R", p.JOINT_PRISMATIC: "P"}
            joint_type = _joint_type_map[utils.get_joint_type(body_id, link_id)]
            parent_link = utils.get_link_parent(body_id, link_id)
            if parent_link == -1:
                parent_name = "base_link"
            else:
                parent_name = f"link{parent_link}"
            joint_end = "lower"
            object_name = f"{prefix_bad}{prefix_loose}{new_cat}-{new_model}-{instance_id}-link{link_id}-{parent_name}-{joint_type}-{joint_end}"

        object_name += "---" + rooms

        out_dir = os.path.join(save_path, object_name)
        if not os.path.exists(out_dir):
            os.mkdir(out_dir)
        out_path = os.path.join(out_dir, "model.obj")

        this_link_mesh = trimesh.util.concatenate(this_link_meshes)
        this_link_mesh.visual.material.name = object_name
        this_link_mesh.export(out_path)
        final_meshes[object_name] = this_link_mesh

    return final_meshes


# TODO: Figure out how to annotate joints

if __name__ == "__main__":
    # logging.basicConfig(level=logging.INFO)
    main()<|MERGE_RESOLUTION|>--- conflicted
+++ resolved
@@ -21,11 +21,7 @@
 
 
 def main():
-<<<<<<< HEAD
-    scenes = assets_utils.get_available_ig_scenes()
-=======
     scenes = ["Rs_int", "Wainscott_0_int"]  # assets_utils.get_available_ig_scenes()
->>>>>>> 4559b868
     for i, scene in enumerate(scenes):
         print(f"Processing {scene}, {i+1} / {len(scenes)}")
         process_scene(scene)
