#!/usr/bin/env python3

# Copyright (c) Facebook, Inc. and its affiliates.
# All rights reserved.

# This source code is licensed under the license found in the
# LICENSE file in the root directory of this source tree.
import abc

import torch
import torch.nn as nn
from torchsummary import summary

from utils.utils import CategoricalNet, GaussianNet
from models.rnn_state_encoder import RNNStateEncoder
from models.visual_cnn import VisualCNN
from models.audio_cnn import AudioCNN


DUAL_GOAL_DELIMITER = ','


class Policy(nn.Module):
    def __init__(self, net, dim_actions, is_discrete, 
                 min_std, max_std, min_log_std, max_log_std,
                 use_log_std, use_softplus, action_activation):
        super().__init__()
        self.net = net #AudioNavBaselineNet
        self.dim_actions = dim_actions
        self.is_discrete = is_discrete
        self.action_distribution = CategoricalNet(
            self.net.output_size, self.dim_actions
        ) if is_discrete else GaussianNet(
            self.net.output_size, self.dim_actions, 
            min_std, max_std, min_log_std, max_log_std, 
            use_log_std, use_softplus, action_activation
        )
    
        self.critic = CriticHead(self.net.output_size)

    def forward(self, *x):
        raise NotImplementedError

    def act(
        self,
        observations,
        rnn_hidden_states,
        prev_actions,
        masks,
        deterministic=False,
    ):
        features, rnn_hidden_states = self.net(
            observations, rnn_hidden_states, prev_actions, masks
        )
        distribution = self.action_distribution(features)
        value = self.critic(features)

        if deterministic:
            if self.is_discrete:
                action = distribution.mode()
            else:
                action = distribution.mean
        else:
            action = distribution.sample()

        action_log_probs = distribution.log_probs(action)

        return value, action, action_log_probs, rnn_hidden_states

    def get_value(self, observations, rnn_hidden_states, prev_actions, masks):
        features, _ = self.net(
            observations, rnn_hidden_states, prev_actions, masks
        )
        return self.critic(features)

    def evaluate_actions(
        self, observations, rnn_hidden_states, prev_actions, masks, action
    ):
        features, rnn_hidden_states = self.net(
            observations, rnn_hidden_states, prev_actions, masks
        )
        distribution = self.action_distribution(features)
        value = self.critic(features)
        action_log_probs = distribution.log_probs(action)
        distribution_entropy = distribution.entropy().mean()

        return value, action_log_probs, distribution_entropy, rnn_hidden_states


class CriticHead(nn.Module):
    def __init__(self, input_size):
        super().__init__()
        self.fc = nn.Linear(input_size, 1)
        nn.init.orthogonal_(self.fc.weight)
        nn.init.constant_(self.fc.bias, 0)

    def forward(self, x):
        return self.fc(x)


class AudioNavBaselinePolicy(Policy):
    def __init__(
        self,
        observation_space,
        action_space,
        hidden_size,
        is_discrete,
        min_std, max_std, min_log_std, max_log_std,
        use_log_std, use_softplus, action_activation, extra_rgb
    ):
        super().__init__(
            AudioNavBaselineNet(
                observation_space=observation_space,
                hidden_size=hidden_size,
                extra_rgb=extra_rgb
            ),
            dim_actions=action_space.n if is_discrete else action_space.shape[0],
            is_discrete=is_discrete,
            min_std=min_std, max_std=max_std, min_log_std=min_log_std, max_log_std=max_log_std,
            use_log_std=use_log_std, use_softplus=use_softplus, action_activation=action_activation
        )


class Net(nn.Module, metaclass=abc.ABCMeta):
    @abc.abstractmethod
    def forward(self, observations, rnn_hidden_states, prev_actions, masks):
        pass

    @property
    @abc.abstractmethod
    def output_size(self):
        pass

    @property
    @abc.abstractmethod
    def num_recurrent_layers(self):
        pass

    @property
    @abc.abstractmethod
    def is_blind(self):
        pass


class AudioNavBaselineNet(Net):
    r"""Network which passes the input image through CNN and concatenates
    goal vector with CNN's output and passes that through RNN.
    """

    def __init__(self, observation_space, hidden_size, extra_rgb=False):
        super().__init__()
        self._hidden_size = hidden_size
        self._audiogoal = False
<<<<<<< HEAD
        self._task_obs = False
        self._n_task_obs = 0
        
        if 'task_obs' in observation_space.spaces:
            self._task_obs = True
            self._n_task_obs = observation_space.spaces["task_obs"].shape[0]
=======
        self._pointgoal = False
        self._n_pointgoal = 0
        self._bump = False
        self._n_bump = 0
        
        if 'task_obs' in observation_space.spaces:
            self._pointgoal = True
            self._n_pointgoal = observation_space.spaces["task_obs"].shape[0]
        if 'bump' in observation_space.spaces:
            self._bump = True
            self._n_bump = observation_space.spaces["bump"].shape[0]
>>>>>>> d502ea7c
        if 'audio' in observation_space.spaces:
            self._audiogoal = True
            audiogoal_sensor = "audio"
            self.audio_encoder = AudioCNN(observation_space, hidden_size, audiogoal_sensor)
        self.visual_encoder = VisualCNN(observation_space, hidden_size, extra_rgb)
        
        rnn_input_size = (0 if self.is_blind else self._hidden_size) + \
<<<<<<< HEAD
                         (self._n_task_obs if self._task_obs else 0) + (self._hidden_size if self._audiogoal else 0)
=======
                         (self._n_pointgoal if self._pointgoal else 0) + (self._hidden_size if self._audiogoal else 0) + \
                         (self._n_bump if self._bump else 0)
>>>>>>> d502ea7c
        self.state_encoder = RNNStateEncoder(rnn_input_size, self._hidden_size)

        if 'rgb' in observation_space.spaces and not extra_rgb:
            rgb_shape = observation_space.spaces['rgb'].shape
            summary(self.visual_encoder.cnn, (rgb_shape[2], rgb_shape[0], rgb_shape[1]), device='cpu')
        if 'depth' in observation_space.spaces:
            depth_shape = observation_space.spaces['depth'].shape
            summary(self.visual_encoder.cnn, (depth_shape[2], depth_shape[0], depth_shape[1]), device='cpu')
        if self._audiogoal:
            audio_shape = observation_space.spaces[audiogoal_sensor].shape
            summary(self.audio_encoder.cnn, (audio_shape[2], audio_shape[0], audio_shape[1]), device='cpu')

        self.train()

    @property
    def output_size(self):
        return self._hidden_size

    @property
    def is_blind(self):
        return self.visual_encoder.is_blind

    @property
    def num_recurrent_layers(self):
        return self.state_encoder.num_recurrent_layers

    def forward(self, observations, rnn_hidden_states, prev_actions, masks):
        x = []

        if self._task_obs:
            x.append(observations["task_obs"])
        if self._bump:
            if len(observations["bump"].size()) == 3:
                x.append(torch.squeeze(observations["bump"], 2))
            else:
                x.append(observations["bump"]) 
        if self._audiogoal:
            x.append(self.audio_encoder(observations))
        if not self.is_blind:
            x.append(self.visual_encoder(observations))

        x1 = torch.cat(x, dim=1)
        x2, rnn_hidden_states1 = self.state_encoder(x1, rnn_hidden_states, masks)

        assert not torch.isnan(x2).any().item()

        return x2, rnn_hidden_states1<|MERGE_RESOLUTION|>--- conflicted
+++ resolved
@@ -151,26 +151,17 @@
         super().__init__()
         self._hidden_size = hidden_size
         self._audiogoal = False
-<<<<<<< HEAD
         self._task_obs = False
         self._n_task_obs = 0
-        
-        if 'task_obs' in observation_space.spaces:
-            self._task_obs = True
-            self._n_task_obs = observation_space.spaces["task_obs"].shape[0]
-=======
-        self._pointgoal = False
-        self._n_pointgoal = 0
         self._bump = False
         self._n_bump = 0
         
-        if 'task_obs' in observation_space.spaces:
-            self._pointgoal = True
-            self._n_pointgoal = observation_space.spaces["task_obs"].shape[0]
+         if 'task_obs' in observation_space.spaces:
+            self._task_obs = True
+            self._n_task_obs = observation_space.spaces["task_obs"].shape[0]
         if 'bump' in observation_space.spaces:
             self._bump = True
             self._n_bump = observation_space.spaces["bump"].shape[0]
->>>>>>> d502ea7c
         if 'audio' in observation_space.spaces:
             self._audiogoal = True
             audiogoal_sensor = "audio"
@@ -178,12 +169,8 @@
         self.visual_encoder = VisualCNN(observation_space, hidden_size, extra_rgb)
         
         rnn_input_size = (0 if self.is_blind else self._hidden_size) + \
-<<<<<<< HEAD
-                         (self._n_task_obs if self._task_obs else 0) + (self._hidden_size if self._audiogoal else 0)
-=======
-                         (self._n_pointgoal if self._pointgoal else 0) + (self._hidden_size if self._audiogoal else 0) + \
+                         (self._n_task_obs if self._task_obs else 0) + (self._hidden_size if self._audiogoal else 0) + \
                          (self._n_bump if self._bump else 0)
->>>>>>> d502ea7c
         self.state_encoder = RNNStateEncoder(rnn_input_size, self._hidden_size)
 
         if 'rgb' in observation_space.spaces and not extra_rgb:
