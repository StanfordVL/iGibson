--- conflicted
+++ resolved
@@ -84,18 +84,10 @@
         state, done, info = None, False, None
         action_failed = False
         # print("Action: ", action, self.action_space.n, self.action_generator.num_objects)
-<<<<<<< HEAD
-        if action ==  self.action_space.n - 1:
-            print("STOP")
-        else:
-            print(MotionPrimitive(int(action) // self.action_generator.num_objects), self.action_generator.addressable_objects[int(action) % self.action_generator.num_objects].name)
-        obj = self.action_generator.addressable_objects[int(action) % self.action_generator.num_objects]
-=======
         # if action ==  self.action_space.n - 1:
         #     print("STOP")
         # else:
         print(MotionPrimitive(int(action) // self.action_generator.num_objects), self.action_generator.addressable_objects[int(action) % self.action_generator.num_objects].name)
->>>>>>> 55bd86f8
 
         obj = self.action_generator.addressable_objects[int(action) % self.action_generator.num_objects]
         # deal with stop action
