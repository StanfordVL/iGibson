--- conflicted
+++ resolved
@@ -1,8 +1,3 @@
-<<<<<<< HEAD
-from igibson.utils.mesh_util import quat2rotmat, xyzw2wxyz, xyz2mat
-from igibson.utils.semantics_utils import get_class_name_to_class_id
-from igibson.utils.constants import SemanticClass, PyBulletSleepState
-=======
 import logging
 import os
 import platform
@@ -16,28 +11,10 @@
 from igibson.objects.particles import Particle, ParticleSystem
 from igibson.objects.visual_marker import VisualMarker
 from igibson.render.mesh_renderer.materials import ProceduralMaterial, RandomizedMaterial
->>>>>>> 90f9bd3d
 from igibson.render.mesh_renderer.mesh_renderer_cpu import MeshRenderer
 from igibson.render.mesh_renderer.mesh_renderer_settings import MeshRendererSettings
 from igibson.render.mesh_renderer.instances import InstanceGroup, Instance, Robot
 from igibson.render.mesh_renderer.mesh_renderer_tensor import MeshRendererG2G
-<<<<<<< HEAD
-from igibson.render.viewer import Viewer
-from igibson.objects.articulated_object import ArticulatedObject, URDFObject
-from igibson.scenes.igibson_indoor_scene import InteractiveIndoorScene
-from igibson.scenes.scene_base import Scene
-from igibson.robots.robot_base import BaseRobot
-from igibson.objects.object_base import Object
-
-
-
-import pybullet as p
-import igibson
-import os
-import numpy as np
-import platform
-import logging
-=======
 from igibson.render.viewer import Viewer, ViewerSimple
 from igibson.robots.behavior_robot import BehaviorRobot
 from igibson.robots.robot_base import BaseRobot
@@ -59,7 +36,6 @@
         return res
 
     return wrapped_load_func
->>>>>>> 90f9bd3d
 
 
 class Simulator:
@@ -68,19 +44,6 @@
     both pybullet and also MeshRenderer and syncs the pose of objects and robot parts.
     """
 
-<<<<<<< HEAD
-    def __init__(self,
-                 gravity=9.8,
-                 physics_timestep=1 / 120.0,
-                 render_timestep=1 / 30.0,
-                 mode='gui',
-                 image_width=128,
-                 image_height=128,
-                 vertical_fov=90,
-                 device_idx=0,
-                 render_to_tensor=False,
-                 rendering_settings=MeshRendererSettings()):
-=======
     def __init__(
         self,
         gravity=9.8,
@@ -95,58 +58,25 @@
         rendering_settings=MeshRendererSettings(),
         use_pb_gui=False,
     ):
->>>>>>> 90f9bd3d
         """
         :param gravity: gravity on z direction.
         :param physics_timestep: timestep of physical simulation, p.stepSimulation()
         :param render_timestep: timestep of rendering, and Simulator.step() function
-<<<<<<< HEAD
-        :param mode: choose mode from gui, headless, iggui (only open iGibson UI), or pbgui(only open pybullet UI)
-=======
         :param solver_iterations: number of solver iterations to feed into pybullet, can be reduced to increase speed.
             pybullet default value is 50.
         :param use_variable_step_num: whether to use a fixed (1) or variable physics step number
         :param mode: choose mode from headless, headless_tensor, gui_interactive, gui_non_interactive
->>>>>>> 90f9bd3d
         :param image_width: width of the camera image
         :param image_height: height of the camera image
         :param vertical_fov: vertical field of view of the camera image in degrees
         :param device_idx: GPU device index to run rendering on
-<<<<<<< HEAD
-        :param render_to_tensor: Render to GPU tensors
-        :param rendering_settings: rendering setting
-=======
         :param rendering_settings: settings to use for mesh renderer
         :param use_pb_gui: concurrently display the interactive pybullet gui (for debugging)
->>>>>>> 90f9bd3d
         """
         # physics simulator
         self.gravity = gravity
         self.physics_timestep = physics_timestep
         self.render_timestep = render_timestep
-<<<<<<< HEAD
-        self.mode = mode
-
-        # TODO: remove this, currently used for testing only
-        self.objects = []
-
-        plt = platform.system()
-        if plt == 'Darwin' and self.mode == 'gui':
-            self.mode = 'iggui'  # for mac os disable pybullet rendering
-            logging.warn('Rendering both iggui and pbgui is not supported on mac, choose either pbgui or '
-                         'iggui. Default to iggui.')
-
-        self.use_pb_renderer = False
-        self.use_ig_renderer = False
-
-        if self.mode in ['gui', 'iggui']:
-            self.use_ig_renderer = True
-
-        if self.mode in ['gui', 'pbgui']:
-            self.use_pb_renderer = True
-
-        # renderer
-=======
         self.solver_iterations = solver_iterations
         self.physics_timestep_num = self.render_timestep / self.physics_timestep
         assert self.physics_timestep_num.is_integer(), "render_timestep must be a multiple of physics_timestep"
@@ -157,23 +87,15 @@
         self.particle_systems = []
         self.objects = []
 
->>>>>>> 90f9bd3d
         self.image_width = image_width
         self.image_height = image_height
         self.vertical_fov = vertical_fov
         self.device_idx = device_idx
-<<<<<<< HEAD
-        self.render_to_tensor = render_to_tensor
-        self.optimized_renderer = rendering_settings.optimized
         self.rendering_settings = rendering_settings
-        self.viewer = None
+        self.use_pb_gui = use_pb_gui
 
         # audio is disabled on initialization
         self.audio_system = None
-=======
-        self.rendering_settings = rendering_settings
-        self.use_pb_gui = use_pb_gui
->>>>>>> 90f9bd3d
 
         plt = platform.system()
         if plt == "Darwin" and self.mode == SimulatorMode.GUI_INTERACTIVE and use_pb_gui:
@@ -187,9 +109,6 @@
 
         self.frame_count = 0
         self.body_links_awake = 0
-<<<<<<< HEAD
-        self.first_sync = True
-=======
         self.viewer = None
         self.renderer = None
 
@@ -203,7 +122,6 @@
 
         # Set of categories that can be grasped by assisted grasping
         self.object_state_types = get_states_by_dependency_order()
->>>>>>> 90f9bd3d
 
         self.assist_grasp_category_allow_list = self.gen_assisted_grasping_categories()
         self.assist_grasp_mass_thresh = 10.0
@@ -219,14 +137,6 @@
         self.render_timestep = render_timestep
         p.setTimeStep(self.physics_timestep)
 
-<<<<<<< HEAD
-    def add_viewer(self):
-        """
-        Attach a debugging viewer to the renderer.
-        This will make the step much slower so should be avoided when training agents
-        """
-        self.viewer = Viewer(simulator=self, renderer=self.renderer)
-=======
     def disconnect(self, release_renderer=True):
         """
         Clean up the simulator.
@@ -240,7 +150,6 @@
             # print("PyBullet Logging Information******************")
         if release_renderer:
             self.renderer.release()
->>>>>>> 90f9bd3d
 
     def reload(self):
         """
@@ -252,59 +161,6 @@
 
     def initialize_physics_engine(self):
         """
-<<<<<<< HEAD
-        Set up MeshRenderer and physics simulation client. Initialize the list of objects.
-        Also initializes the audio system if enabled
-        """
-        if self.render_to_tensor:
-            self.renderer = MeshRendererG2G(width=self.image_width,
-                                            height=self.image_height,
-                                            vertical_fov=self.vertical_fov,
-                                            device_idx=self.device_idx,
-                                            rendering_settings=self.rendering_settings)
-        else:
-            self.renderer = MeshRenderer(width=self.image_width,
-                                         height=self.image_height,
-                                         vertical_fov=self.vertical_fov,
-                                         device_idx=self.device_idx,
-                                         rendering_settings=self.rendering_settings)
-        print("******************PyBullet Logging Information:")
-        if self.use_pb_renderer:
-            self.cid = p.connect(p.GUI)
-        else:
-            self.cid = p.connect(p.DIRECT)
-        p.setTimeStep(self.physics_timestep)
-        p.setGravity(0, 0, -self.gravity)
-        p.setPhysicsEngineParameter(enableFileCaching=0)
-        print("PyBullet Logging Information******************")
-
-        self.visual_objects = {}
-        self.robots = []
-        self.scene = None
-
-        if self.use_ig_renderer and not self.render_to_tensor:
-            self.add_viewer()
-
-    def load_without_pybullet_vis(load_func):
-        """
-        Load without pybullet visualizer
-        """
-        def wrapped_load_func(*args, **kwargs):
-            p.configureDebugVisualizer(p.COV_ENABLE_RENDERING, False)
-            res = load_func(*args, **kwargs)
-            p.configureDebugVisualizer(p.COV_ENABLE_RENDERING, True)
-            return res
-        return wrapped_load_func
-
-    @load_without_pybullet_vis
-    def import_scene(self,
-                     scene,
-                     texture_scale=1.0,
-                     load_texture=True,
-                     render_floor_plane=False,
-                     class_id=SemanticClass.SCENE_OBJS,
-                     ):
-=======
         Initialize the physics engine (pybullet).
         """
         if self.use_pb_gui:
@@ -356,33 +212,14 @@
 
     @load_without_pybullet_vis
     def import_scene(self, scene):
->>>>>>> 90f9bd3d
         """
         Import a scene into the simulator. A scene could be a synthetic one or a realistic Gibson Environment.
 
         :param scene: a scene object to load
         """
-<<<<<<< HEAD
-        assert isinstance(scene, Scene) and not isinstance(scene, InteractiveIndoorScene), \
-            'import_scene can only be called with Scene that is not InteractiveIndoorScene'
-        # Load the scene. Returns a list of pybullet ids of the objects loaded that we can use to
-        # load them in the renderer
-        new_object_pb_ids = scene.load()
-        self.objects += new_object_pb_ids
-
-        # Load the objects in the renderer
-        for new_object_pb_id in new_object_pb_ids:
-            self.load_object_in_renderer(new_object_pb_id, class_id=class_id, texture_scale=texture_scale,
-                                         load_texture=load_texture, render_floor_plane=render_floor_plane,
-                                         use_pbr=False, use_pbr_mapping=False)
-
-        self.scene = scene
-        return new_object_pb_ids
-=======
         assert isinstance(scene, Scene), "import_scene can only be called with Scene"
         scene.load(self)
         self.scene = scene
->>>>>>> 90f9bd3d
 
     @load_without_pybullet_vis
     def import_particle_system(self, particle_system):
@@ -391,57 +228,6 @@
 
         :param particle_system: a ParticleSystem object to load
         """
-<<<<<<< HEAD
-        assert isinstance(scene, InteractiveIndoorScene), \
-            'import_ig_scene can only be called with InteractiveIndoorScene'
-        new_object_ids = scene.load()
-        self.objects += new_object_ids
-        if scene.texture_randomization:
-            # use randomized texture
-            for body_id, visual_mesh_to_material in \
-                    zip(new_object_ids, scene.visual_mesh_to_material):
-                shadow_caster = True
-                if scene.objects_by_id[body_id].category == 'ceilings':
-                    shadow_caster = False
-                class_id = self.class_name_to_class_id.get(
-                    scene.objects_by_id[body_id].category, SemanticClass.SCENE_OBJS)
-                self.load_articulated_object_in_renderer(
-                    body_id,
-                    class_id=class_id,
-                    visual_mesh_to_material=visual_mesh_to_material,
-                    shadow_caster=shadow_caster)
-        else:
-            # use default texture
-            for body_id in new_object_ids:
-                use_pbr = True
-                use_pbr_mapping = True
-                shadow_caster = True
-                if scene.scene_source == 'IG':
-                    if scene.objects_by_id[body_id].category in ['walls', 'floors', 'ceilings']:
-                        use_pbr = False
-                        use_pbr_mapping = False
-                if scene.objects_by_id[body_id].category == 'ceilings':
-                    shadow_caster = False
-                class_id = self.class_name_to_class_id.get(
-                    scene.objects_by_id[body_id].category, SemanticClass.SCENE_OBJS)
-                self.load_articulated_object_in_renderer(
-                    body_id,
-                    class_id=class_id,
-                    use_pbr=use_pbr,
-                    use_pbr_mapping=use_pbr_mapping,
-                    shadow_caster=shadow_caster)
-        self.scene = scene
-
-        return new_object_ids
-
-    @load_without_pybullet_vis
-    def import_object(self,
-                      obj,
-                      class_id=SemanticClass.USER_ADDED_OBJS,
-                      use_pbr=True,
-                      use_pbr_mapping=True,
-                      shadow_caster=True):
-=======
 
         assert isinstance(
             particle_system, ParticleSystem
@@ -452,247 +238,11 @@
 
     @load_without_pybullet_vis
     def import_object(self, obj):
->>>>>>> 90f9bd3d
         """
         Import a non-robot object into the simulator.
 
         :param obj: a non-robot object to load
         """
-<<<<<<< HEAD
-        assert isinstance(obj, Object), \
-            'import_object can only be called with Object'
-        # Load the object in pybullet. Returns a pybullet id that we can use to load it in the renderer
-        new_object_pb_id = obj.load()
-        self.objects += [new_object_pb_id]
-        if obj.__class__ in [ArticulatedObject, URDFObject]:
-            self.load_articulated_object_in_renderer(new_object_pb_id,
-                                                     class_id,
-                                                     use_pbr=use_pbr,
-                                                     use_pbr_mapping=use_pbr_mapping,
-                                                     shadow_caster=shadow_caster)
-        else:
-            softbody = False
-            if obj.__class__.__name__ == 'SoftObject':
-                softbody = True
-            self.load_object_in_renderer(new_object_pb_id,
-                                         class_id,
-                                         softbody,
-                                         use_pbr=use_pbr,
-                                         use_pbr_mapping=use_pbr_mapping,
-                                         shadow_caster=shadow_caster)
-        return new_object_pb_id
-
-    @load_without_pybullet_vis
-    def load_object_in_renderer(self,
-                                object_pb_id,
-                                class_id=None,
-                                softbody=False,
-                                texture_scale=1.0,
-                                load_texture=True,
-                                render_floor_plane=False,
-                                use_pbr=True,
-                                use_pbr_mapping=True,
-                                shadow_caster=True
-                                ):
-        """
-        Load the object into renderer
-
-        :param object_pb_id: pybullet body id
-        :param class_id: Class id for rendering semantic segmentation
-        :param softbody: Whether the object is soft body
-        :param texture_scale: Texture scale
-        :param load_texture: If you don't need rgb output, texture loading could be skipped to make rendering faster
-        :param render_floor_plane: Whether to render the additionally added floor plane
-        :param use_pbr: Whether to use pbr
-        :param use_pbr_mapping: Whether to use pbr mapping
-        :param shadow_caster: Whether to cast shadow
-        """
-        for shape in p.getVisualShapeData(object_pb_id):
-            id, link_id, type, dimensions, filename, rel_pos, rel_orn, color = shape[:8]
-            visual_object = None
-            if type == p.GEOM_MESH:
-                filename = filename.decode('utf-8')
-                if (filename, tuple(dimensions), tuple(rel_pos), tuple(rel_orn)) not in self.visual_objects.keys():
-                    self.renderer.load_object(filename,
-                                              transform_orn=rel_orn,
-                                              transform_pos=rel_pos,
-                                              input_kd=color[:3],
-                                              scale=np.array(dimensions),
-                                              texture_scale=texture_scale,
-                                              load_texture=load_texture)
-                    self.visual_objects[(filename, tuple(dimensions), tuple(rel_pos), tuple(rel_orn))
-                                        ] = len(self.renderer.visual_objects) - 1
-                visual_object = self.visual_objects[
-                    (filename,
-                     tuple(dimensions),
-                     tuple(rel_pos),
-                     tuple(rel_orn)
-                     )]
-            elif type == p.GEOM_SPHERE:
-                filename = os.path.join(
-                    igibson.assets_path, 'models/mjcf_primitives/sphere8.obj')
-                self.renderer.load_object(
-                    filename,
-                    transform_orn=rel_orn,
-                    transform_pos=rel_pos,
-                    input_kd=color[:3],
-                    scale=[dimensions[0] / 0.5, dimensions[0] / 0.5, dimensions[0] / 0.5])
-                visual_object = len(self.renderer.visual_objects) - 1
-            elif type == p.GEOM_CAPSULE or type == p.GEOM_CYLINDER:
-                filename = os.path.join(
-                    igibson.assets_path, 'models/mjcf_primitives/cube.obj')
-                self.renderer.load_object(
-                    filename,
-                    transform_orn=rel_orn,
-                    transform_pos=rel_pos,
-                    input_kd=color[:3],
-                    scale=[dimensions[1] / 0.5, dimensions[1] / 0.5, dimensions[0]])
-                visual_object = len(self.renderer.visual_objects) - 1
-            elif type == p.GEOM_BOX:
-                filename = os.path.join(
-                    igibson.assets_path, 'models/mjcf_primitives/cube.obj')
-                self.renderer.load_object(filename,
-                                          transform_orn=rel_orn,
-                                          transform_pos=rel_pos,
-                                          input_kd=color[:3],
-                                          scale=np.array(dimensions))
-                visual_object = len(self.renderer.visual_objects) - 1
-            elif type == p.GEOM_PLANE:
-                # By default, we add an additional floor surface to "smooth out" that of the original mesh.
-                # Normally you don't need to render this additionally added floor surface.
-                # However, if you do want to render it for some reason, you can set render_floor_plane to be True.
-                if render_floor_plane:
-                    filename = os.path.join(
-                        igibson.assets_path,
-                        'models/mjcf_primitives/cube.obj')
-                    self.renderer.load_object(filename,
-                                              transform_orn=rel_orn,
-                                              transform_pos=rel_pos,
-                                              input_kd=color[:3],
-                                              scale=[100, 100, 0.01])
-                    visual_object = len(self.renderer.visual_objects) - 1
-            if visual_object is not None:
-                self.renderer.add_instance(visual_object,
-                                           pybullet_uuid=object_pb_id,
-                                           class_id=class_id,
-                                           dynamic=True,
-                                           softbody=softbody,
-                                           use_pbr=use_pbr,
-                                           use_pbr_mapping=use_pbr_mapping,
-                                           shadow_caster=shadow_caster
-                                           )
-
-    @load_without_pybullet_vis
-    def load_articulated_object_in_renderer(self,
-                                            object_pb_id,
-                                            class_id=None,
-                                            visual_mesh_to_material=None,
-                                            use_pbr=True,
-                                            use_pbr_mapping=True,
-                                            shadow_caster=True):
-        """
-        Load the articulated object into renderer
-
-        :param object_pb_id: pybullet body id
-        :param class_id: Class id for rendering semantic segmentation
-        :param visual_mesh_to_material: mapping from visual mesh to randomizable materials
-        :param use_pbr: Whether to use pbr
-        :param use_pbr_mapping: Whether to use pbr mapping
-        :param shadow_caster: Whether to cast shadow
-        """
-
-        visual_objects = []
-        link_ids = []
-        poses_rot = []
-        poses_trans = []
-
-        for shape in p.getVisualShapeData(object_pb_id):
-            id, link_id, type, dimensions, filename, rel_pos, rel_orn, color = shape[:8]
-            if type == p.GEOM_MESH:
-                filename = filename.decode('utf-8')
-                if (filename, tuple(dimensions), tuple(rel_pos), tuple(rel_orn)) not in self.visual_objects.keys():
-                    overwrite_material = None
-                    if visual_mesh_to_material is not None and filename in visual_mesh_to_material:
-                        overwrite_material = visual_mesh_to_material[filename]
-                    self.renderer.load_object(
-                        filename,
-                        transform_orn=rel_orn,
-                        transform_pos=rel_pos,
-                        input_kd=color[:3],
-                        scale=np.array(dimensions),
-                        overwrite_material=overwrite_material)
-                    self.visual_objects[(filename, tuple(dimensions), tuple(rel_pos), tuple(rel_orn))
-                                        ] = len(self.renderer.visual_objects) - 1
-                visual_objects.append(
-                    self.visual_objects[(filename, tuple(dimensions), tuple(rel_pos), tuple(rel_orn))])
-                link_ids.append(link_id)
-            elif type == p.GEOM_SPHERE:
-                filename = os.path.join(
-                    igibson.assets_path, 'models/mjcf_primitives/sphere8.obj')
-                self.renderer.load_object(
-                    filename,
-                    transform_orn=rel_orn,
-                    transform_pos=rel_pos,
-                    input_kd=color[:3],
-                    scale=[dimensions[0] / 0.5, dimensions[0] / 0.5, dimensions[0] / 0.5])
-                visual_objects.append(len(self.renderer.visual_objects) - 1)
-                link_ids.append(link_id)
-            elif type == p.GEOM_CAPSULE or type == p.GEOM_CYLINDER:
-                filename = os.path.join(
-                    igibson.assets_path, 'models/mjcf_primitives/cube.obj')
-                self.renderer.load_object(
-                    filename,
-                    transform_orn=rel_orn,
-                    transform_pos=rel_pos,
-                    input_kd=color[:3],
-                    scale=[dimensions[1] / 0.5, dimensions[1] / 0.5, dimensions[0]])
-                visual_objects.append(len(self.renderer.visual_objects) - 1)
-                link_ids.append(link_id)
-            elif type == p.GEOM_BOX:
-                filename = os.path.join(
-                    igibson.assets_path, 'models/mjcf_primitives/cube.obj')
-                self.renderer.load_object(filename,
-                                          transform_orn=rel_orn,
-                                          transform_pos=rel_pos,
-                                          input_kd=color[:3],
-                                          scale=np.array(dimensions))
-                visual_objects.append(len(self.renderer.visual_objects) - 1)
-                link_ids.append(link_id)
-
-            if link_id == -1:
-                pos, orn = p.getBasePositionAndOrientation(object_pb_id)
-            else:
-                _, _, _, _, pos, orn = p.getLinkState(object_pb_id, link_id)
-            poses_rot.append(np.ascontiguousarray(quat2rotmat(xyzw2wxyz(orn))))
-            poses_trans.append(np.ascontiguousarray(xyz2mat(pos)))
-
-        self.renderer.add_instance_group(object_ids=visual_objects,
-                                         link_ids=link_ids,
-                                         pybullet_uuid=object_pb_id,
-                                         class_id=class_id,
-                                         poses_trans=poses_trans,
-                                         poses_rot=poses_rot,
-                                         dynamic=True,
-                                         robot=None,
-                                         use_pbr=use_pbr,
-                                         use_pbr_mapping=use_pbr_mapping,
-                                         shadow_caster=shadow_caster)
-
-    @load_without_pybullet_vis
-    def import_robot(self,
-                     robot,
-                     class_id=SemanticClass.ROBOTS):
-        """
-        Import a robot into the simulator
-
-        :param robot: Robot
-        :param class_id: Class id for rendering semantic segmentation
-        :return: pybullet id
-        """
-        assert isinstance(robot, BaseRobot), \
-            'import_robot can only be called with BaseRobot'
-        ids = robot.load()
-=======
         assert isinstance(obj, NonRobotObject), "import_object can only be called with NonRobotObject"
 
         if isinstance(obj, VisualMarker) or isinstance(obj, Particle):
@@ -790,7 +340,6 @@
                 shapes.append((link_id, type, dimensions, filename, rel_pos, rel_orn, color, None))
 
         # Now that we have the visual shapes, let's add them to the renderer.
->>>>>>> 90f9bd3d
         visual_objects = []
         link_ids = []
         poses_rot = []
@@ -798,55 +347,6 @@
         for shape in shapes:
             link_id, type, dimensions, filename, rel_pos, rel_orn, color, overwrite_material = shape
 
-<<<<<<< HEAD
-        for shape in p.getVisualShapeData(ids[0]):
-            id, link_id, type, dimensions, filename, rel_pos, rel_orn, color = shape[:8]
-            if type == p.GEOM_MESH:
-                filename = filename.decode('utf-8')
-                if (filename, tuple(dimensions), tuple(rel_pos), tuple(rel_orn)) not in self.visual_objects.keys():
-                    self.renderer.load_object(filename,
-                                              transform_orn=rel_orn,
-                                              transform_pos=rel_pos,
-                                              input_kd=color[:3],
-                                              scale=np.array(dimensions))
-                    self.visual_objects[(filename, tuple(dimensions), tuple(rel_pos), tuple(rel_orn))
-                                        ] = len(self.renderer.visual_objects) - 1
-                visual_objects.append(
-                    self.visual_objects[(filename, tuple(dimensions), tuple(rel_pos), tuple(rel_orn))])
-                link_ids.append(link_id)
-            elif type == p.GEOM_SPHERE:
-                filename = os.path.join(
-                    igibson.assets_path, 'models/mjcf_primitives/sphere8.obj')
-                self.renderer.load_object(
-                    filename,
-                    transform_orn=rel_orn,
-                    transform_pos=rel_pos,
-                    input_kd=color[:3],
-                    scale=[dimensions[0] / 0.5, dimensions[0] / 0.5, dimensions[0] / 0.5])
-                visual_objects.append(len(self.renderer.visual_objects) - 1)
-                link_ids.append(link_id)
-            elif type == p.GEOM_CAPSULE or type == p.GEOM_CYLINDER:
-                filename = os.path.join(
-                    igibson.assets_path, 'models/mjcf_primitives/cube.obj')
-                self.renderer.load_object(
-                    filename,
-                    transform_orn=rel_orn,
-                    transform_pos=rel_pos,
-                    input_kd=color[:3],
-                    scale=[dimensions[1] / 0.5, dimensions[1] / 0.5, dimensions[0]])
-                visual_objects.append(len(self.renderer.visual_objects) - 1)
-                link_ids.append(link_id)
-            elif type == p.GEOM_BOX:
-                filename = os.path.join(
-                    igibson.assets_path, 'models/mjcf_primitives/cube.obj')
-                self.renderer.load_object(filename,
-                                          transform_orn=rel_orn,
-                                          transform_pos=rel_pos,
-                                          input_kd=color[:3],
-                                          scale=np.array(dimensions))
-                visual_objects.append(len(self.renderer.visual_objects) - 1)
-                link_ids.append(link_id)
-=======
             # Specify a filename if our object is not a mesh
             if type == p.GEOM_SPHERE:
                 filename = os.path.join(igibson.assets_path, "models/mjcf_primitives/sphere8.obj")
@@ -885,30 +385,11 @@
             # Keep track of the objects we just loaded.
             visual_objects.append(self.visual_objects[(filename, tuple(dimensions), tuple(rel_pos), tuple(rel_orn))])
             link_ids.append(link_id)
->>>>>>> 90f9bd3d
 
             # Keep track of the positions.
             if link_id == PYBULLET_BASE_LINK_INDEX:
                 pos, orn = p.getBasePositionAndOrientation(body_id)
             else:
-<<<<<<< HEAD
-                _, _, _, _, pos, orn = p.getLinkState(id, link_id)
-            poses_rot.append(np.ascontiguousarray(quat2rotmat(xyzw2wxyz(orn))))
-            poses_trans.append(np.ascontiguousarray(xyz2mat(pos)))
-
-        self.renderer.add_robot(object_ids=visual_objects,
-                                link_ids=link_ids,
-                                pybullet_uuid=ids[0],
-                                class_id=class_id,
-                                poses_rot=poses_rot,
-                                poses_trans=poses_trans,
-                                dynamic=True,
-                                robot=robot)
-
-        return ids
-
-    def attachAudioSystem(self, audioSystem):
-=======
                 pos, orn = p.getLinkState(body_id, link_id)[:2]
             poses_rot.append(np.ascontiguousarray(quat2rotmat(xyzw2wxyz(orn))))
             poses_trans.append(np.ascontiguousarray(xyz2mat(pos)))
@@ -934,25 +415,20 @@
         if hasattr(obj, "renderer_instances"):
             obj.renderer_instances.append(self.renderer.instances[-1])
 
+    def attachAudioSystem(self, audioSystem):
+        """
+        Ensures audioSystem.step() is called in self.step()
+        """
+        self.audio_system = audioSystem
+
     def _non_physics_step(self):
->>>>>>> 90f9bd3d
-        """
-        Ensures audioSystem.step() is called in self.step()
-        """
-        self.audio_system = audioSystem
-
-<<<<<<< HEAD
-    def _step_simulation(self):
-        """
-        Step the simulation for one step and update positions in renderer
-        """
-        p.stepSimulation()
-        for instance in self.renderer.instances:
-            if instance.dynamic:
-                self.update_position(instance)
-
-    def step(self, audio=True):
-=======
+        """
+        Complete any non-physics steps such as state updates.
+        """
+        # Step all of the particle systems.
+        for particle_system in self.particle_systems:
+            particle_system.update(self)
+
         # Step the object states in global topological order.
         for state_type in self.object_state_types:
             for obj in self.scene.get_objects_with_state(state_type):
@@ -964,18 +440,13 @@
                 obj.procedural_material.update()
 
     def step(self):
->>>>>>> 90f9bd3d
         """
         Step the simulation at self.render_timestep and update positions in renderer.
         """
-<<<<<<< HEAD
-        for _ in range(int(self.render_timestep / self.physics_timestep)):
-=======
         for _ in range(self.physics_timestep_num):
->>>>>>> 90f9bd3d
             p.stepSimulation()
 
-        if self.audio_system is not None and audio:
+        if self.audio_system is not None:
             self.audio_system.step()
 
         self.sync()
@@ -989,31 +460,12 @@
         self.body_links_awake = 0
         for instance in self.renderer.instances:
             if instance.dynamic:
-<<<<<<< HEAD
-                self.body_links_awake += self.update_position(instance)
-        if self.use_ig_renderer and self.viewer is not None:
-=======
                 self.body_links_awake += self.update_position(instance, force_sync=force_sync or self.first_sync)
         if self.viewer is not None:
->>>>>>> 90f9bd3d
             self.viewer.update()
         if self.first_sync:
             self.first_sync = False
 
-<<<<<<< HEAD
-    def update_position(self, instance):
-        """
-        Update position for an object or a robot in renderer.
-
-        :param instance: Instance in the renderer
-        """
-        body_links_awake = 0
-        if isinstance(instance, Instance):
-            dynamics_info = p.getDynamicsInfo(instance.pybullet_uuid, -1)
-            inertial_pos = dynamics_info[3]
-            inertial_orn = dynamics_info[4]
-            if len(dynamics_info) == 13 and not self.first_sync:
-=======
     def gen_assisted_grasping_categories(self):
         """
         Generate a list of categories that can be grasped using assisted grasping,
@@ -1076,95 +528,11 @@
         for j, link_id in enumerate(instance.link_ids):
             dynamics_info = p.getDynamicsInfo(instance.pybullet_uuid, link_id)
             if len(dynamics_info) == 13 and not force_sync:
->>>>>>> 90f9bd3d
                 activation_state = dynamics_info[12]
             else:
                 activation_state = PyBulletSleepState.AWAKE
 
             if activation_state != PyBulletSleepState.AWAKE:
-<<<<<<< HEAD
-                return body_links_awake
-            # pos and orn of the inertial frame of the base link,
-            # instead of the base link frame
-            pos, orn = p.getBasePositionAndOrientation(
-                instance.pybullet_uuid)
-
-            # Need to convert to the base link frame because that is
-            # what our own renderer keeps track of
-            # Based on pyullet docuementation:
-            # urdfLinkFrame = comLinkFrame * localInertialFrame.inverse().
-
-            inv_inertial_pos, inv_inertial_orn =\
-                p.invertTransform(inertial_pos, inertial_orn)
-            # Now pos and orn are converted to the base link frame
-            pos, orn = p.multiplyTransforms(
-                pos, orn, inv_inertial_pos, inv_inertial_orn)
-
-            instance.set_position(pos)
-            instance.set_rotation(quat2rotmat(xyzw2wxyz(orn)))
-            body_links_awake += 1
-        elif isinstance(instance, InstanceGroup):
-            for j, link_id in enumerate(instance.link_ids):
-                if link_id == -1:
-                    dynamics_info = p.getDynamicsInfo(
-                        instance.pybullet_uuid, -1)
-                    inertial_pos = dynamics_info[3]
-                    inertial_orn = dynamics_info[4]
-                    if len(dynamics_info) == 13 and not self.first_sync:
-                        activation_state = dynamics_info[12]
-                    else:
-                        activation_state = PyBulletSleepState.AWAKE
-
-                    if activation_state != PyBulletSleepState.AWAKE:
-                        continue
-                    # same conversion is needed as above
-                    pos, orn = p.getBasePositionAndOrientation(
-                        instance.pybullet_uuid)
-
-                    inv_inertial_pos, inv_inertial_orn =\
-                        p.invertTransform(inertial_pos, inertial_orn)
-                    pos, orn = p.multiplyTransforms(
-                        pos, orn, inv_inertial_pos, inv_inertial_orn)
-                else:
-                    dynamics_info = p.getDynamicsInfo(
-                        instance.pybullet_uuid, link_id)
-
-                    if len(dynamics_info) == 13 and not self.first_sync:
-                        activation_state = dynamics_info[12]
-                    else:
-                        activation_state = PyBulletSleepState.AWAKE
-
-                    if activation_state != PyBulletSleepState.AWAKE:
-                        continue
-                    _, _, _, _, pos, orn = p.getLinkState(
-                        instance.pybullet_uuid, link_id)
-
-                instance.set_position_for_part(xyz2mat(pos), j)
-                instance.set_rotation_for_part(
-                    quat2rotmat(xyzw2wxyz(orn)), j)
-                body_links_awake += 1
-        return body_links_awake
-
-    def isconnected(self):
-        """
-        :return: pybullet is alive
-        """
-        return p.getConnectionInfo(self.cid)['isConnected']
-
-    def disconnect(self):
-        """
-        Clean up the simulator
-        """
-        if self.audio_system is not None:
-            self.audio_system.disconnect()
-            
-        if self.isconnected():
-            print("******************PyBullet Logging Information:")
-            p.resetSimulation(physicsClientId=self.cid)
-            p.disconnect(self.cid)
-            print("PyBullet Logging Information******************")
-        self.renderer.release()
-=======
                 continue
 
             if link_id == PYBULLET_BASE_LINK_INDEX:
@@ -1175,5 +543,4 @@
             instance.set_position_for_part(xyz2mat(pos), j)
             instance.set_rotation_for_part(quat2rotmat(xyzw2wxyz(orn)), j)
             body_links_awake += 1
-        return body_links_awake
->>>>>>> 90f9bd3d
+        return body_links_awake