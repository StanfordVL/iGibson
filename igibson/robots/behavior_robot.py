"""
BehaviorRobot class that can be used in VR as an avatar, or as a robot.
It has two hands, a body and a head link, so is very close to a humanoid avatar.

Takes in a numpy action space each frame to update its positions.

Action space (all non-normalized values that will be clipped if they are too large)
* See init function for various clipping thresholds for velocity, angular velocity and local position
Body:
- 6DOF pose delta - relative to body frame from previous frame
Eye:
- 6DOF pose delta - relative to body frame (where the body will be after applying this frame's action)
Left hand, right hand (in that order):
- 6DOF pose delta - relative to body frame (same as above)
- Trigger fraction delta
- Action reset value

Total size: 28
"""
import itertools
import logging
import os
from abc import ABCMeta, abstractmethod

import numpy as np
import pybullet as p
from future.utils import with_metaclass

from igibson import assets_path
from igibson.object_states.utils import clear_cached_states
from igibson.objects.visual_marker import VisualMarker
from igibson.robots.active_camera_robot import ActiveCameraRobot
from igibson.robots.locomotion_robot import LocomotionRobot
from igibson.robots.manipulation_robot import GraspingPoint, ManipulationRobot
from igibson.robots.robot_base import Virtual6DOFJoint, VirtualJoint
from igibson.utils.constants import SPECIAL_COLLISION_GROUPS, SimulatorMode, get_collision_group_mask

log = logging.getLogger(__name__)

# Part offset parameters
DEFAULT_BODY_OFFSET_FROM_FLOOR = 0.55

EYE_LOC_POSE_UNTRACKED = ([0.05, 0, 0], [0, 0, 0, 1])
RIGHT_HAND_LOC_POSE_UNTRACKED = ([0.1, -0.12, -0.4], [-0.7, 0.7, 0.0, 0.15])
LEFT_HAND_LOC_POSE_UNTRACKED = ([0.1, 0.12, -0.4], [0.7, 0.7, 0.0, 0.15])

EYE_LOC_POSE_TRACKED = ([0.05, 0, 0.4], [0, 0, 0, 1])
# TODO(replayMP): These are currently changed as an easy solution to a couple issues.
# This is a behavior that can entirely be replicated using actions, I just cut a corner here.
RIGHT_HAND_LOC_POSE_TRACKED = ([0.2, -0.12, 0.05], [-0.7, 0.7, 0.0, 0.15])
LEFT_HAND_LOC_POSE_TRACKED = ([0, 0.12, 0.4], [0.5, -0.5, 0.5, 0.5])

# Body parameters
BODY_HEIGHT_RANGE = (0, 2)  # meters. The body is allowed to clip the floor by about a half.
BODY_LINEAR_VELOCITY = 0.3  # linear velocity thresholds in meters/frame
BODY_ANGULAR_VELOCITY = 1  # angular velocity thresholds in radians/frame
BODY_MASS = 15  # body mass in kg
BODY_MOVING_FORCE = BODY_MASS * 500
BODY_NO_COLLISION_CATEGORIES = frozenset(["floors", "carpet"])

# Hand parameters
HAND_BASE_ROTS = {"right": p.getQuaternionFromEuler([0, 160, -80]), "left": p.getQuaternionFromEuler([0, 160, 80])}
HAND_LINEAR_VELOCITY = 0.3  # linear velocity thresholds in meters/frame
HAND_ANGULAR_VELOCITY = 1  # angular velocity thresholds in radians/frame
HAND_DISTANCE_THRESHOLD = 1.2  # distance threshold in meters
HAND_GHOST_HAND_APPEAR_THRESHOLD = 0.15
HAND_FRICTION = 2.5
THUMB_2_POS = np.array([0, -0.02, -0.05])
THUMB_1_POS = np.array([0, -0.015, -0.02])
PALM_CENTER_POS = np.array([0, -0.04, 0.01])
PALM_BASE_POS = np.array([0, 0, 0.015])
FINGER_TIP_POS = np.array([0, -0.025, -0.055])
HAND_LIFTING_FORCE = 300

# Hand link index constants
FINGER_MID_LINK_NAMES = ("Tproximal", "Iproximal", "Mproximal", "Rproximal", "Pproximal")
FINGER_TIP_LINK_NAMES = ("Tmiddle", "Imiddle", "Mmiddle", "Rmiddle", "Pmiddle")
THUMB_LINK_NAME = "Tmiddle"

# Head parameters
HEAD_LINEAR_VELOCITY = 0.3  # linear velocity thresholds in meters/frame
HEAD_ANGULAR_VELOCITY = 1  # angular velocity thresholds in radians/frame
HEAD_DISTANCE_THRESHOLD = 0.5  # distance threshold in meters

# RL mode action scaling
LOWER_LIMITS_POSITION_COEFFICIENT = 0.5
LOWER_LIMITS_VELOCITY_COEFFICIENT = 0.01


class BehaviorRobot(ManipulationRobot, LocomotionRobot, ActiveCameraRobot):
    """
    A robot that is designed for use with a Virtual Reality kit for collecting human demonstrations. It consists of
    four parts: an elliptical body, two floating hands, and a floating and collisionless head.
    """

    DEFAULT_RENDERING_PARAMS = {
        "use_pbr": False,
        "use_pbr_mapping": False,
        "shadow_caster": True,
    }

    def __init__(
        self,
        hands=("left", "right"),
        use_ghost_hands=True,
        normal_color=True,
        show_visual_head=True,
        use_tracked_body=True,
        reset_joint_pos=None,
        base_name="body",
        grasping_mode="assisted",
        higher_limits=False,
        **kwargs
    ):
        """
        :param hands: list containing left, right or no hands
        :param use_ghost_hands: Whether ghost hands (e.g. red, collisionless hands indicating where the user is trying
            to move the hand when the current and requested positions differ by more than a threshold) should be shown.
        :param normal_color: whether to use normal color (grey) (when True) or alternative color (blue-tinted). This is
            useful for when there are multiple robots in the scene.
        :param show_visual_head: whether to render a head for the BehaviorRobot. The head does not have collisions.
        :param use_tracked_body: whether the robot is intended for use with a VR kit that has a body tracker or not.
            Different robot models are loaded based on this value. True is recommended.
        :param reset_joint_pos: None or str or Array[float], if specified, should be the joint positions that the robot
            should be set to during a reset. If str, should be one of {tuck, untuck}, corresponds to default
            configurations for un/tucked modes. If None (default), self.default_joint_pos (untuck mode) will be used
            instead.
        :param base_name: None or str, robot link name that will represent the entire robot's frame of reference. If not None,
            this should correspond to one of the link names found in this robot's corresponding URDF / MJCF file.
            None defaults to the base link name used in @model_file
        :param grasping_mode: None or str, One of {"physical", "assisted", "sticky"}.
            If "physical", no assistive grasping will be applied (relies on contact friction + finger force).
            If "assisted", will magnetize any object touching and within the gripper's fingers.
            If "sticky", will magnetize any object touching the gripper's fingers.
        :param higher_limits: bool, indicating whether the limbs' velocity and position limits should be set
            in the extended mode which allows for the instant responsiveness required for VR. Defaults to True.
            learning-based agents should set this parameter to False for a more realistic capability set.
        :param **kwargs: see ManipulationRobot, LocomotionRobot, ActiveCameraRobot
        """
        assert reset_joint_pos is None, "BehaviorRobot doesn't support hand-specified reset_joint_pos"
        assert base_name == "body", "BehaviorRobot needs the base_name to be 'body'"

        # Basic parameters
        self.hands = hands
        self.use_tracked_body = use_tracked_body
        self.use_ghost_hands = use_ghost_hands
        self.normal_color = normal_color
        self.show_visual_head = show_visual_head

        self._position_limit_coefficient = 1 if higher_limits else LOWER_LIMITS_POSITION_COEFFICIENT
        self._velocity_limit_coefficient = 1 if higher_limits else LOWER_LIMITS_VELOCITY_COEFFICIENT

        super(BehaviorRobot, self).__init__(
            reset_joint_pos=reset_joint_pos, base_name=base_name, grasping_mode=grasping_mode, **kwargs
        )

        # Set up body parts
        self._parts = dict()

        if "left" in self.hands:
            self._parts["left_hand"] = BRHand(self, hand="left")
        if "right" in self.hands:
            self._parts["right_hand"] = BRHand(self, hand="right")

        self._parts["body"] = BRBody(self)
        self._parts["eye"] = BREye(self)

    @property
    def model_name(self):
        return "BehaviorRobot"

    @property
    def model_file(self):
        raise ValueError("BehaviorRobot does not have a single model. It should be loaded using its custom loader.")

    def _load(self, simulator):
        """
        Loads this BehaviorRobot into the simulation. Should return a list of unique body IDs corresponding
        to this model.

        :param simulator: Simulator, iGibson simulator reference

        :return Array[int]: List of unique pybullet IDs corresponding to this robot.
        """
        # A persistent reference to simulator is needed for AG in ManipulationRobot
        self.simulator = simulator

        # Set the control frequency if one was not provided.
        expected_control_freq = 1.0 / simulator.render_timestep
        if self.control_freq is None:
            log.debug(
                "Control frequency is None - being set to default of 1 / render_timestep: %.4f", expected_control_freq
            )
            self.control_freq = expected_control_freq
        else:
            assert np.isclose(
                expected_control_freq, self.control_freq
            ), "Stored control frequency does not match environment's render timestep."

        # TODO: Remove hacky fix - constructor/config should contain this data.
        if self.simulator.mode == SimulatorMode.VR:
            assert (
                self.use_tracked_body == self.simulator.vr_settings.using_tracked_body
            ), "Robot and VR config do not match in terms of whether to use tracked body. Please update either config."

        return [id for part in self._parts.values() for id in part.load(simulator)]

    def load(self, simulator):
        """Do the regular load, then update the collision filters."""
        body_ids = super(BehaviorRobot, self).load(simulator)
        self._parts["body"].set_body_collision_filters()
        return body_ids

    def _setup_virtual_joints(self):
        virtual_joints = []

        # This joint is a bit weird - it's between the body and the body. We can't do world-body since that would make
<<<<<<< HEAD
        # the actions in the world frame rather than the base frame. Instead we do this trick, and we interpret absolute
        # actions as relative.
=======
        # the actions in the world frame rather than the base frame. Instead we do this trick. The absolute value set
        # for the body-body joint is interpreted by the body as the displacement it should make, in its own frame. As
        # a result, a zero value for this joint means staying in place, and a non-zero action is a delta pose in the
        # body frame.
>>>>>>> 32cbb5ca
        virtual_joints.extend(
            Virtual6DOFJoint(
                joint_name="body__body",
                parent_link=self.base_link,
                child_link=self.base_link,
                command_callback=self._parts["body"].command_position,
<<<<<<< HEAD
=======
                reset_callback=self._parts["body"].reset_position,
>>>>>>> 32cbb5ca
                lower_limits=[None, None, None, None, None, None],
                upper_limits=[None, None, None, None, None, None],
            ).get_joints()
        )

        virtual_joints.extend(
            Virtual6DOFJoint(
                joint_name="neck__camera",
                parent_link=self.links["neck"],
                child_link=self.links["eyes"],
                command_callback=self._parts["eye"].command_position,
                reset_callback=self._parts["eye"].command_position,  # reset and command are the same for eye
                lower_limits=[-HEAD_DISTANCE_THRESHOLD * self._position_limit_coefficient] * 3 + [None] * 3,
                upper_limits=[HEAD_DISTANCE_THRESHOLD * self._position_limit_coefficient] * 3 + [None] * 3,
            ).get_joints(),
        )

        for arm_name, arm_link in self.eef_links.items():
            virtual_joints.extend(
                Virtual6DOFJoint(
                    joint_name="%s_shoulder__%s" % (arm_name, arm_name),
                    parent_link=self.links["%s_shoulder" % arm_name],
                    child_link=arm_link,
                    command_callback=self._parts[arm_name].command_position,
                    reset_callback=self._parts[arm_name].reset_position,
                    lower_limits=[-HAND_DISTANCE_THRESHOLD * self._position_limit_coefficient] * 3 + [None] * 3,
                    upper_limits=[HAND_DISTANCE_THRESHOLD * self._position_limit_coefficient] * 3 + [None] * 3,
                ).get_joints(),
            )
            virtual_joints.append(
                VirtualJoint(
                    joint_name="reset_%s" % arm_name,
                    joint_type=p.JOINT_PRISMATIC,
                    get_state_callback=lambda: (0, 0, 0),
                    set_pos_callback=self._parts[arm_name].command_reset,
                    reset_pos_callback=lambda _: None,  # don't need to reset joint for the reset button
                    lower_limit=0,
                    upper_limit=1,
                )
            )

        return virtual_joints

    def set_position_orientation(self, pos, orn):
        self._parts["body"].set_position_orientation(pos, orn)
        self._parts["body"].new_pos, self._parts["body"].new_orn = pos, orn

        # Local transforms for hands and eye
        if self.use_tracked_body:
            left_hand_loc_pose = LEFT_HAND_LOC_POSE_TRACKED
            right_hand_loc_pose = RIGHT_HAND_LOC_POSE_TRACKED
            eye_loc_pose = EYE_LOC_POSE_TRACKED
        else:
            left_hand_loc_pose = LEFT_HAND_LOC_POSE_UNTRACKED
            right_hand_loc_pose = RIGHT_HAND_LOC_POSE_UNTRACKED
            eye_loc_pose = EYE_LOC_POSE_UNTRACKED

        left_hand_pos, left_hand_orn = p.multiplyTransforms(pos, orn, left_hand_loc_pose[0], left_hand_loc_pose[1])
        self._parts["left_hand"].set_position_orientation(left_hand_pos, left_hand_orn)
        right_hand_pos, right_hand_orn = p.multiplyTransforms(pos, orn, right_hand_loc_pose[0], right_hand_loc_pose[1])
        self._parts["right_hand"].set_position_orientation(right_hand_pos, right_hand_orn)
        eye_pos, eye_orn = p.multiplyTransforms(pos, orn, eye_loc_pose[0], eye_loc_pose[1])
        self._parts["eye"].set_position_orientation(eye_pos, eye_orn)

        clear_cached_states(self)

    def set_poses(self, poses):
        assert len(poses) == len(self._parts), "Number of poses (%d) does not match number of parts (%d)" % (
            len(poses),
            len(self._parts),
        )
        bid_to_pose = {bid: pose for bid, pose in zip(self.get_body_ids(), poses)}
        part_names = ["body"] + list(set(self._parts.keys()) - {"body"})  # Make sure we do body first
        for part_name in part_names:
            part_pose = bid_to_pose[self._parts[part_name].body_id]
            self._parts[part_name].set_position_orientation(*part_pose)

        clear_cached_states(self)

    def reset(self):
        # Move the constraint for each part to the default position.
        self.set_position_orientation(*self.get_position_orientation())

    def keep_still(self):
        # Move the constraint for each part to its current position.
        for part in self._parts.values():
            part.set_position_orientation(*part.get_position_orientation())

        super(BehaviorRobot, self).keep_still()

    def dump_config(self):
        """Dump robot config"""
        parent_info = super(BehaviorRobot, self).dump_config()
        this_info = {
            "hands": self.hands,
            "use_ghost_hands": self.use_ghost_hands,
            "normal_color": self.normal_color,
            "show_visual_head": self.show_visual_head,
            "use_tracked_body": self.use_tracked_body,
        }
        assert set(parent_info.keys()).isdisjoint(this_info.keys()), "Overlapping keys found in config."
        this_info.update(parent_info)

        return this_info

    def get_body_ids(self):
        return [part.body_id for part in self._parts.values()]

    @property
    def n_arms(self):
        return len(self.hands)

    @property
    def arm_names(self):
        return [hand + "_hand" for hand in self.hands]

    @property
    def eef_link_names(self):
        return {arm_name: arm_name + "_base" for arm_name in self.arm_names}

    @property
    def finger_link_names(self):
        return {
            arm: [
                "%s_%s" % (arm, link_name)
                for link_name in itertools.chain(FINGER_MID_LINK_NAMES, FINGER_TIP_LINK_NAMES)
            ]
            for arm in self.arm_names
        }

    @property
    def finger_joint_names(self):
        return {
            arm: (
                # Get the palm-to-proximal joints.
                ["%s_%s__%s_palm" % (arm, to_link, arm) for to_link in FINGER_MID_LINK_NAMES]
                +
                # Get the proximal-to-tip joints.
                [
                    "%s_%s__%s_%s" % (arm, to_link, arm, from_link)
                    for from_link, to_link in zip(FINGER_MID_LINK_NAMES, FINGER_TIP_LINK_NAMES)
                ]
            )
            for arm in self.arm_names
        }

    @property
    def arm_control_idx(self):
        joints = list(self.joints.keys())
        return {
            arm: np.array(
                [
                    joints.index("%s_shoulder__%s_%s" % (arm, arm, component))
                    for component in Virtual6DOFJoint.COMPONENT_SUFFIXES
                ]
            )
            for arm in self.arm_names
        }

    @property
    def base_control_idx(self):
        joints = list(self.joints.keys())
<<<<<<< HEAD
        return tuple(joints.index("body__body_%s" % (component)) for component in Virtual6DOFJoint.COMPONENT_SUFFIXES)
=======
        return np.array(
            [joints.index("body__body_%s" % (component)) for component in Virtual6DOFJoint.COMPONENT_SUFFIXES]
        )
>>>>>>> 32cbb5ca

    @property
    def camera_control_idx(self):
        joints = list(self.joints.keys())
        return np.array(
            [joints.index("neck__camera_%s" % (component)) for component in Virtual6DOFJoint.COMPONENT_SUFFIXES]
        )

    @property
    def reset_control_idx(self):
        joints = list(self.joints.keys())
        return {arm: np.array([joints.index("reset_%s" % arm)]) for arm in self.arm_names}

    @property
    def gripper_control_idx(self):
        joints = list(self.joints.values())
        return {
            arm: np.array([joints.index(joint) for joint in finger_joints])
            for arm, finger_joints in self.finger_joints.items()
        }

    @property
    def control_limits(self):
        return {"position": (self.joint_lower_limits, self.joint_upper_limits), "has_limit": self.joint_has_limits}

    @property
    def controller_order(self):
        # Assumes we have arm(s) and corresponding gripper(s)
        controllers = ["base", "camera"]
        for arm in self.arm_names:
            controllers += ["arm_{}".format(arm), "gripper_{}".format(arm), "reset_{}".format(arm)]

        return controllers

    @property
    def _default_controllers(self):
        controllers = {
            "base": "JointController",
            "camera": "JointController",
        }
        controllers.update({"arm_%s" % arm: "JointController" for arm in self.arm_names})
        controllers.update({"gripper_%s" % arm: "MultiFingerGripperController" for arm in self.arm_names})
        controllers.update({"reset_%s" % arm: "JointController" for arm in self.arm_names})
        return controllers

    @property
    def _default_arm_controller_configs(self):
        dic = {}
        for arm in self.arm_names:
            dic[arm] = {
                "name": "JointController",
                "control_freq": self.control_freq,
                "control_limits": self.control_limits,
                "use_delta_commands": True,
                "motor_type": "position",
                "compute_delta_in_quat_space": [(3, 4, 5)],
                "joint_idx": self.arm_control_idx[arm],
                "command_input_limits": (
                    np.array([-HAND_LINEAR_VELOCITY] * 3 + [-HAND_ANGULAR_VELOCITY] * 3)
                    * self._velocity_limit_coefficient,
                    np.array([-HAND_LINEAR_VELOCITY] * 3 + [-HAND_ANGULAR_VELOCITY] * 3)
                    * self._velocity_limit_coefficient,
                ),
                "command_output_limits": None,
            }
        return dic

    @property
    def _default_gripper_joint_controller_configs(self):
        # The use case for the joint controller for the BehaviorRobot is supporting the VR action space. We configure
        # this accordingly.
        dic = super(BehaviorRobot, self)._default_gripper_joint_controller_configs

        for arm in self.arm_names:
<<<<<<< HEAD
            dic[arm] = {
                "name": "MultiFingerGripperController",
                "control_freq": self.control_freq,
                "motor_type": "position",
                "control_limits": self.control_limits,
                "joint_idx": self.gripper_control_idx[arm],
                "command_output_limits": "default",
                "inverted": True,
                "mode": "ternary",
                "limit_tolerance": 0.001,
            }
=======
            # Compute the command output limits that would allow -1 to fully open and 1 to fully close.
            joint_lower_limits = self.control_limits["position"][0][self.gripper_control_idx[arm]]
            joint_upper_limits = self.control_limits["position"][1][self.gripper_control_idx[arm]]
            ranges = joint_upper_limits - joint_lower_limits
            output_ranges = (-ranges, ranges)
            dic[arm].update(
                {
                    "motor_type": "position",
                    "parallel_mode": True,
                    "inverted": True,
                    "command_input_limits": (0, 1),
                    "command_output_limits": output_ranges,
                    "use_delta_commands": True,
                }
            )
>>>>>>> 32cbb5ca
        return dic

    @property
    def _default_base_controller_configs(self):
        dic = {
            "name": "JointController",
            "control_freq": self.control_freq,
            "control_limits": self.control_limits,
            "use_delta_commands": False,
            "motor_type": "position",
            "compute_delta_in_quat_space": [(3, 4, 5)],
            "joint_idx": self.base_control_idx,
            "command_input_limits": (
                np.array([-BODY_LINEAR_VELOCITY] * 3 + [-BODY_ANGULAR_VELOCITY] * 3) * self._velocity_limit_coefficient,
                np.array([BODY_LINEAR_VELOCITY] * 3 + [BODY_ANGULAR_VELOCITY] * 3) * self._velocity_limit_coefficient,
            ),
            "command_output_limits": None,
        }
        return dic

    @property
    def _default_camera_controller_configs(self):
        dic = {
            "name": "JointController",
            "control_freq": self.control_freq,
            "control_limits": self.control_limits,
            "use_delta_commands": True,
            "motor_type": "position",
            "compute_delta_in_quat_space": [(3, 4, 5)],
            "joint_idx": self.camera_control_idx,
            "command_input_limits": (
                np.array([-HEAD_LINEAR_VELOCITY] * 3 + [-HEAD_ANGULAR_VELOCITY] * 3) * self._velocity_limit_coefficient,
                np.array([HEAD_LINEAR_VELOCITY] * 3 + [HEAD_ANGULAR_VELOCITY] * 3) * self._velocity_limit_coefficient,
            ),
            "command_output_limits": None,
        }
        return dic

    @property
    def _default_reset_controller_configs(self):
        dic = {}
        for arm in self.arm_names:
            dic[arm] = {
                "name": "JointController",
                "control_freq": self.control_freq,
                "control_limits": self.control_limits,
                "motor_type": "position",
                "use_delta_commands": False,
                "joint_idx": self.reset_control_idx[arm],
                "command_input_limits": None,
            }
        return dic

    @property
    def _default_controller_config(self):
        controllers = {
            "base": {"JointController": self._default_base_controller_configs},
            "camera": {"JointController": self._default_camera_controller_configs},
        }
        controllers.update(
            {"arm_%s" % arm: {"JointController": self._default_arm_controller_configs[arm]} for arm in self.arm_names}
        )
        controllers.update(
            {
                "gripper_%s"
                % arm: {
                    "NullGripperController": self._default_gripper_null_controller_configs[arm],
                    "MultiFingerGripperController": self._default_gripper_multi_finger_controller_configs[arm],
                    "JointController": self._default_gripper_joint_controller_configs[arm],
                }
                for arm in self.arm_names
            }
        )
        controllers.update(
            {
                "reset_%s" % arm: {"JointController": self._default_reset_controller_configs[arm]}
                for arm in self.arm_names
            }
        )
        return controllers

    @property
    def default_joint_pos(self):
        # NOT actually being used for reset, because the reset function is overwritten
        return None

    def _create_discrete_action_space(self):
        raise ValueError("BehaviorRobot does not support discrete actions!")

    @property
    def assisted_grasp_start_points(self):
        side_coefficients = {"left_hand": np.array([1, -1, 1]), "right_hand": np.array([1, 1, 1])}
        return {
            arm: [
                GraspingPoint(link_name="%s_palm" % arm, position=PALM_BASE_POS),
                GraspingPoint(link_name="%s_palm" % arm, position=PALM_CENTER_POS * side_coefficients[arm]),
                GraspingPoint(
                    link_name="%s_%s" % (arm, THUMB_LINK_NAME), position=THUMB_1_POS * side_coefficients[arm]
                ),
                GraspingPoint(
                    link_name="%s_%s" % (arm, THUMB_LINK_NAME), position=THUMB_2_POS * side_coefficients[arm]
                ),
            ]
            for arm in self.arm_names
        }

    @property
    def assisted_grasp_end_points(self):
        side_coefficients = {"left_hand": np.array([1, -1, 1]), "right_hand": np.array([1, 1, 1])}
        return {
            arm: [
                GraspingPoint(link_name="%s_%s" % (arm, finger), position=FINGER_TIP_POS * side_coefficients[arm])
                for finger in FINGER_TIP_LINK_NAMES
            ]
            for arm in self.arm_names
        }

    @property
    def gripper_link_to_grasp_point(self):
        return {arm: PALM_CENTER_POS * (1 if arm == "right_hand" else -1) for arm in self.arm_names}


class BRPart(with_metaclass(ABCMeta, object)):
    """This is the interface that all BehaviorRobot parts must implement."""

    def __init__(self):
        """
        Create an object instance with the minimum information of class ID and rendering parameters.
        """
        self.renderer_instances = []

        self._loaded = False
        self.body_id = None

    def load(self, simulator):
        """Load object into pybullet and return list of loaded body ids."""
        if self._loaded:
            raise ValueError("Cannot load a single object multiple times.")
        self._loaded = True
        return self._load(simulator)

    @abstractmethod
    def _load(self, simulator):
        pass

    def get_position(self):
        """Get object position in the format of Array[x, y, z]"""
        return self.get_position_orientation()[0]

    def get_orientation(self):
        """Get object orientation as a quaternion in the format of Array[x, y, z, w]"""
        return self.get_position_orientation()[1]

    def get_position_orientation(self):
        """Get object position and orientation in the format of Tuple[Array[x, y, z], Array[x, y, z, w]]"""
        pos, orn = p.getBasePositionAndOrientation(self.body_id)
        return np.array(pos), np.array(orn)

    def set_position(self, pos):
        """Set object position in the format of Array[x, y, z]"""
        old_orn = self.get_orientation()
        self.set_position_orientation(pos, old_orn)

    def set_orientation(self, orn):
        """Set object orientation as a quaternion in the format of Array[x, y, z, w]"""
        old_pos = self.get_position()
        self.set_position_orientation(old_pos, orn)

    def set_position_orientation(self, pos, orn):
        """Set object position and orientation in the format of Tuple[Array[x, y, z], Array[x, y, z, w]]"""
        p.resetBasePositionAndOrientation(self.body_id, pos, orn)
        self.move_constraints(pos, orn)

    @abstractmethod
    def move_constraints(self, pos, orn):
        pass


class BRBody(BRPart):
    """
    A simple ellipsoid representing the robot's body.
    """

    def __init__(self, parent, **kwargs):
        # Set up class
        self.parent = parent
        self.name = "BRBody_{}".format(self.parent.name)
        self.category = "agent"
        self.model = self.name
        self.movement_cid = None
        self.new_pos = None
        self.new_orn = None

        # Load in body from correct urdf, depending on user settings
        body_path = "normal_color" if self.parent.normal_color else "alternative_color"
        body_path_suffix = "vr_body.urdf" if not self.parent.use_tracked_body else "vr_body_tracker.urdf"
        self.vr_body_fpath = os.path.join(assets_path, "models", "vr_agent", "vr_body", body_path, body_path_suffix)
        super(BRBody, self).__init__(**kwargs)

    def _load(self, simulator):
        """
        Overidden load that keeps BRBody awake upon initialization.
        """
        self.body_id = p.loadURDF(self.vr_body_fpath, flags=p.URDF_USE_MATERIAL_COLORS_FROM_MTL)
        self.main_body = -1
        self.bounding_box = [0.5, 0.5, 1]
        self.mass = BODY_MASS  # p.getDynamicsInfo(body_id, -1)[0]
        # The actual body is at link 0, the base link is a "virtual" link
        p.changeDynamics(self.body_id, 0, mass=self.mass)
        p.changeDynamics(self.body_id, -1, mass=1e-9)

        simulator.load_object_in_renderer(
            self.parent, self.body_id, self.parent.class_id, **self.parent._rendering_params
        )

        self.movement_cid = p.createConstraint(
            self.body_id,
            -1,
            -1,
            -1,
            p.JOINT_FIXED,
            [0, 0, 0],
            [0, 0, 0],
            self.get_position(),
            [0, 0, 0, 1],
            self.get_orientation(),
        )

        return [self.body_id]

    def set_body_collision_filters(self):
        """
        Sets BRBody's collision filters.
        """
        no_col_groups = [SPECIAL_COLLISION_GROUPS[cat] for cat in BODY_NO_COLLISION_CATEGORIES]
        collision_mask = get_collision_group_mask(no_col_groups)

        body_link_idxs = [-1] + list(range(p.getNumJoints(self.body_id)))
        for body_link_idx in body_link_idxs:
            p.setCollisionFilterGroupMask(self.body_id, body_link_idx, self.parent.collision_group, collision_mask)

    def move_constraints(self, pos, orn):
        p.changeConstraint(self.movement_cid, pos, orn, maxForce=BODY_MOVING_FORCE)

    def command_position(self, action):
        """
        Updates BRBody to new position and rotation, via constraints.
        :param action: numpy array of actions.
        """
        # Compute the target world position from the delta position.
        delta_pos, delta_orn = action[:3], p.getQuaternionFromEuler(action[3:6])
        target_pos, target_orn = p.multiplyTransforms(*self.get_position_orientation(), delta_pos, delta_orn)

        # Clip the height.
<<<<<<< HEAD
        target_pos = [target_pos[0], target_pos[1], max(BODY_HEIGHT_RANGE[0], min(BODY_HEIGHT_RANGE[1], target_pos[2]))]
=======
        target_pos = [target_pos[0], target_pos[1], np.clip(target_pos[2], BODY_HEIGHT_RANGE[0], BODY_HEIGHT_RANGE[1])]
>>>>>>> 32cbb5ca

        self.new_pos = np.round(target_pos, 5).tolist()
        self.new_orn = np.round(target_orn, 5).tolist()

        self.move_constraints(self.new_pos, self.new_orn)

    def reset_position(self, reset_val):
        """
        Reset BRBody to new position and rotation, via teleportation.
        :param reset_val: numpy array of joint values to reset
        """
        # Compute the target world position from the delta position.
        delta_pos, delta_orn = reset_val[:3], p.getQuaternionFromEuler(reset_val[3:6])
        target_pos, target_orn = p.multiplyTransforms(*self.get_position_orientation(), delta_pos, delta_orn)

        # Clip the height.
        target_pos = [target_pos[0], target_pos[1], np.clip(target_pos[2], BODY_HEIGHT_RANGE[0], BODY_HEIGHT_RANGE[1])]

        self.new_pos = np.round(target_pos, 5).tolist()
        self.new_orn = np.round(target_orn, 5).tolist()

        self.set_position_orientation(self.new_pos, self.new_orn)

    def set_position_orientation(self, pos, orn):
        super(BRBody, self).set_position_orientation(pos, orn)
        self.new_pos = pos
        self.new_orn = orn

    def command_reset(self, val):
        if val > 0.5:  # The unnormalized action space for this button is 0 to 1. This thresholds that space into half.
            self.set_position_orientation(self.new_pos, self.new_orn)


class BRHand(BRPart):
    """
    Represents the human hand used for VR programs and robotics applications.
    """

    def __init__(self, parent, hand="right"):
        if hand not in ["left", "right"]:
            raise ValueError("ERROR: BRHand can only accept left or right as a hand argument!")

        hand_path = "normal_color" if parent.normal_color else "alternative_color"
        self.vr_hand_folder = os.path.join(assets_path, "models", "vr_agent", "vr_hand", hand_path)
        final_suffix = "vr_hand_{}.urdf".format(hand)

        self.parent = parent
        self.fpath = os.path.join(self.vr_hand_folder, final_suffix)
        self.hand = hand
        self.new_pos = None
        self.new_orn = None

        # Bool indicating whether the hands have been spwaned by pressing the trigger reset
        self.movement_cid = None
        self.name = "{}_hand_{}".format(self.hand, self.parent.name)
        self.model = self.name
        self.category = "agent"

        super(BRHand, self).__init__()

        # Keeps track of previous ghost hand hidden state
        self.prev_ghost_hand_hidden_state = False
        if self.parent.use_ghost_hands:
            self.ghost_hand = VisualMarker(
                visual_shape=p.GEOM_MESH,
                filename=os.path.join(
                    assets_path, "models", "vr_agent", "vr_hand", "ghost_hand_{}.obj".format(self.hand)
                ),
                scale=[0.001] * 3,
                class_id=self.parent.class_id,
            )
            self.ghost_hand.category = "agent"

    def _load(self, simulator):
        self.body_id = p.loadURDF(self.fpath, flags=p.URDF_USE_MATERIAL_COLORS_FROM_MTL)
        self.mass = p.getDynamicsInfo(self.body_id, -1)[0]

        simulator.load_object_in_renderer(
            self.parent, self.body_id, self.parent.class_id, **self.parent._rendering_params
        )

        body_ids = [self.body_id]
        if self.parent.use_ghost_hands:
            body_ids.extend(self.ghost_hand.load(simulator))
            self.ghost_hand.set_position_orientation(*self.get_position_orientation())
            p.changeVisualShape(self.ghost_hand.get_body_ids()[0], -1, rgbaColor=(0, 0, 0, 0))
            # change it to transparent for visualization

        p.changeDynamics(self.body_id, -1, mass=1, lateralFriction=HAND_FRICTION)
        for joint_index in range(p.getNumJoints(self.body_id)):
            # Make masses larger for greater stability
            # Mass is in kg, friction is coefficient
            p.changeDynamics(self.body_id, joint_index, mass=0.1, lateralFriction=HAND_FRICTION)
<<<<<<< HEAD
            p.resetJointState(self.body_id, joint_index, targetValue=0, targetVelocity=0.0)
            p.setJointMotorControl2(self.body_id, joint_index, controlMode=p.VELOCITY_CONTROL, targetVelocity=0.0)
=======
>>>>>>> 32cbb5ca

        # Create constraint that can be used to move the hand
        self.movement_cid = p.createConstraint(
            self.body_id,
            -1,
            -1,
            -1,
            p.JOINT_FIXED,
            [0, 0, 0],
            [0, 0, 0],
            self.get_position(),
            [0.0, 0.0, 0.0, 1.0],
            self.get_orientation(),
        )
        p.changeConstraint(self.movement_cid, maxForce=HAND_LIFTING_FORCE)

        return body_ids

    def set_position_orientation(self, pos, orn):
        # set position and orientation of BRobot body part and update
        # local transforms, note this function gets around state bound
        super(BRHand, self).set_position_orientation(pos, orn)
        self.new_pos = pos
        self.new_orn = orn
        # Update pos and orientation of ghost hands as well
        if self.parent.use_ghost_hands:
            self.ghost_hand.set_position_orientation(self.new_pos, self.new_orn)

    def get_local_position_orientation(self):
        # TODO: Deprecate in favor of link-based version.
        body = self.parent._parts["body"]
        return p.multiplyTransforms(
            *p.invertTransform(*body.get_position_orientation()), *self.get_position_orientation()
        )

    def command_position(self, action):
        """
        Updates position and close fraction of hand.
        :param action: numpy array of actions.
        """
        # These are relative to the shoulder.
        new_local_pos = action[0:3]
        new_local_orn = p.getQuaternionFromEuler(action[3:6])

        # Calculate new world position based on local transform and new body pose
        body = self.parent._parts["body"]
        shoulder = self.parent.links[self.hand + "_hand_shoulder"]
        new_shoulder_pos, new_shoulder_orn = p.multiplyTransforms(
            body.new_pos, body.new_orn, *shoulder.get_local_position_orientation()
        )
        self.new_pos, self.new_orn = p.multiplyTransforms(
            new_shoulder_pos, new_shoulder_orn, new_local_pos, new_local_orn
        )
        # Round to avoid numerical inaccuracies
        self.new_pos = np.round(self.new_pos, 5).tolist()
        self.new_orn = np.round(self.new_orn, 5).tolist()

        self.move_constraints(self.new_pos, self.new_orn)

        # Update ghost hands
        if self.parent.use_ghost_hands:
            self.update_ghost_hands()

    def reset_position(self, reset_val):
        """
        Reset BRHand to new position and rotation, via teleportation.
        :param reset_val: numpy array of joint values to reset
        """
        # These are relative to the shoulder.
        new_local_pos = reset_val[0:3]
        new_local_orn = p.getQuaternionFromEuler(reset_val[3:6])

        # Calculate new world position based on local transform and new body pose
        body = self.parent._parts["body"]
        shoulder = self.parent.links[self.hand + "_hand_shoulder"]
        new_shoulder_pos, new_shoulder_orn = p.multiplyTransforms(
            body.new_pos, body.new_orn, *shoulder.get_local_position_orientation()
        )
        self.new_pos, self.new_orn = p.multiplyTransforms(
            new_shoulder_pos, new_shoulder_orn, new_local_pos, new_local_orn
        )
        # Round to avoid numerical inaccuracies
        self.new_pos = np.round(self.new_pos, 5).tolist()
        self.new_orn = np.round(self.new_orn, 5).tolist()

        self.set_position_orientation(self.new_pos, self.new_orn)

    def command_reset(self, val):
        self.parent._parts["body"].command_reset(val)
        if val > 0.5:  # The unnormalized action space for this button is 0 to 1. This thresholds that space into half.
            self.set_position_orientation(self.new_pos, self.new_orn)

    def move_constraints(self, pos, orn):
        p.changeConstraint(self.movement_cid, pos, orn, maxForce=HAND_LIFTING_FORCE)

    def set_close_fraction(self, close_frac):
        """
        Sets the close fraction of the hand - this must be implemented by each subclass.
        """
        raise NotImplementedError()

    def update_ghost_hands(self):
        """
        Updates ghost hand to track real hand and displays it if the real and virtual hands are too far apart.
        """
        # Ghost hand tracks real hand whether it is hidden or not
        self.ghost_hand.set_position(self.new_pos)
        self.ghost_hand.set_orientation(self.new_orn)

        # If distance between hand and controller is greater than threshold,
        # ghost hand appears
        dist_to_real_controller = np.linalg.norm(np.array(self.new_pos) - np.array(self.get_position()))
        should_hide = dist_to_real_controller <= HAND_GHOST_HAND_APPEAR_THRESHOLD

        # Only toggle hidden state if we are transition from hidden to unhidden, or the other way around
        if not self.prev_ghost_hand_hidden_state and should_hide:
            self.parent.simulator.set_hidden_state(self.ghost_hand, hide=True)
            self.prev_ghost_hand_hidden_state = True
        elif self.prev_ghost_hand_hidden_state and not should_hide:
            self.parent.simulator.set_hidden_state(self.ghost_hand, hide=False)
            self.prev_ghost_hand_hidden_state = False


class BREye(BRPart):
    """
    Class representing the eye of the robot - robots can use this eye's position
    to move the camera and render the same thing that the VR users see.
    """

    def __init__(self, parent):
        # Set up class
        self.parent = parent

        self.name = "BREye_{}".format(self.parent.name)
        self.category = "agent"
        self.new_pos = None
        self.new_orn = None

        color_folder = "normal_color" if self.parent.normal_color else "alternative_color"
        self.head_visual_path = os.path.join(assets_path, "models", "vr_agent", "vr_eye", color_folder, "vr_head.obj")
        self.eye_path = os.path.join(assets_path, "models", "vr_agent", "vr_eye", "vr_eye.urdf")
        super(BREye, self).__init__()

        self.should_hide = True
        self.head_visual_marker = VisualMarker(
            visual_shape=p.GEOM_MESH, filename=self.head_visual_path, scale=[0.08] * 3, class_id=self.parent.class_id
        )
        self.neck_cid = None

    def _load(self, simulator):
        flags = p.URDF_USE_MATERIAL_COLORS_FROM_MTL | p.URDF_ENABLE_SLEEPING
        self.body_id = p.loadURDF(self.eye_path, flags=flags)

        # Set a minimal mass
        self.mass = 1e-9
        p.changeDynamics(self.body_id, -1, self.mass)

        simulator.load_object_in_renderer(
            self.parent, self.body_id, self.parent.class_id, **self.parent._rendering_params
        )

        body_ids = [self.body_id] + self.head_visual_marker.load(simulator)

        # Create a rigid constraint between the body and the head such that the head will move with the body during the
        # next physics simulation duration. Set the joint frame to be aligned with the child frame (URDF standard)
        local_pos, local_orn = self.get_local_position_orientation()
        self.neck_cid = p.createConstraint(
            parentBodyUniqueId=self.parent._parts["body"].body_id,
            parentLinkIndex=-1,
            childBodyUniqueId=self.body_id,
            childLinkIndex=-1,
            jointType=p.JOINT_FIXED,
            jointAxis=[0, 0, 0],
            parentFramePosition=local_pos,
            childFramePosition=[0, 0, 0],
            parentFrameOrientation=local_orn,
            childFrameOrientation=[0, 0, 0, 1],
        )

        return body_ids

    def get_local_position_orientation(self):
        body = self.parent._parts["body"]
        return p.multiplyTransforms(
            *p.invertTransform(*body.get_position_orientation()), *self.get_position_orientation()
        )

    def set_position_orientation(self, pos, orn):
        # set position and orientation of BRobot body part and update
        # local transforms, note this function gets around state bound
        super(BREye, self).set_position_orientation(pos, orn)
        self.new_pos = pos
        self.new_orn = orn
        self.head_visual_marker.set_position_orientation(self.new_pos, self.new_orn)

    def move_constraints(self, pos, orn):
        body = self.parent._parts["body"]
        local_pos, local_orn = p.multiplyTransforms(*p.invertTransform(*body.get_position_orientation()), pos, orn)
        p.removeConstraint(self.neck_cid)
        self.neck_cid = p.createConstraint(
            parentBodyUniqueId=body.body_id,
            parentLinkIndex=-1,
            childBodyUniqueId=self.body_id,
            childLinkIndex=-1,
            jointType=p.JOINT_FIXED,
            jointAxis=[0, 0, 0],
            parentFramePosition=local_pos,
            childFramePosition=[0, 0, 0],
            parentFrameOrientation=local_orn,
            childFrameOrientation=[0, 0, 0, 1],
        )

    def command_position(self, action):
        """
        Updates BREye to be where HMD is.
        :param action: numpy array of actions.
        """
        if not self.parent.show_visual_head and self.should_hide:
            self.parent.simulator.set_hidden_state(self.head_visual_marker, hide=True)
            self.should_hide = False

        # These are relative to the neck.
        new_local_pos = action[0:3]
        new_local_orn = p.getQuaternionFromEuler(action[3:6])

        # Calculate new world position based on new local transform and current body pose
        neck = self.parent.links["neck"]
        self.new_pos, self.new_orn = p.multiplyTransforms(
            *neck.get_position_orientation(), new_local_pos, new_local_orn
        )
        self.new_pos = np.round(self.new_pos, 5).tolist()
        self.new_orn = np.round(self.new_orn, 5).tolist()
        self.set_position_orientation(self.new_pos, self.new_orn)<|MERGE_RESOLUTION|>--- conflicted
+++ resolved
@@ -215,25 +215,17 @@
         virtual_joints = []
 
         # This joint is a bit weird - it's between the body and the body. We can't do world-body since that would make
-<<<<<<< HEAD
-        # the actions in the world frame rather than the base frame. Instead we do this trick, and we interpret absolute
-        # actions as relative.
-=======
         # the actions in the world frame rather than the base frame. Instead we do this trick. The absolute value set
         # for the body-body joint is interpreted by the body as the displacement it should make, in its own frame. As
         # a result, a zero value for this joint means staying in place, and a non-zero action is a delta pose in the
         # body frame.
->>>>>>> 32cbb5ca
         virtual_joints.extend(
             Virtual6DOFJoint(
                 joint_name="body__body",
                 parent_link=self.base_link,
                 child_link=self.base_link,
                 command_callback=self._parts["body"].command_position,
-<<<<<<< HEAD
-=======
                 reset_callback=self._parts["body"].reset_position,
->>>>>>> 32cbb5ca
                 lower_limits=[None, None, None, None, None, None],
                 upper_limits=[None, None, None, None, None, None],
             ).get_joints()
@@ -396,13 +388,9 @@
     @property
     def base_control_idx(self):
         joints = list(self.joints.keys())
-<<<<<<< HEAD
-        return tuple(joints.index("body__body_%s" % (component)) for component in Virtual6DOFJoint.COMPONENT_SUFFIXES)
-=======
         return np.array(
             [joints.index("body__body_%s" % (component)) for component in Virtual6DOFJoint.COMPONENT_SUFFIXES]
         )
->>>>>>> 32cbb5ca
 
     @property
     def camera_control_idx(self):
@@ -477,19 +465,6 @@
         dic = super(BehaviorRobot, self)._default_gripper_joint_controller_configs
 
         for arm in self.arm_names:
-<<<<<<< HEAD
-            dic[arm] = {
-                "name": "MultiFingerGripperController",
-                "control_freq": self.control_freq,
-                "motor_type": "position",
-                "control_limits": self.control_limits,
-                "joint_idx": self.gripper_control_idx[arm],
-                "command_output_limits": "default",
-                "inverted": True,
-                "mode": "ternary",
-                "limit_tolerance": 0.001,
-            }
-=======
             # Compute the command output limits that would allow -1 to fully open and 1 to fully close.
             joint_lower_limits = self.control_limits["position"][0][self.gripper_control_idx[arm]]
             joint_upper_limits = self.control_limits["position"][1][self.gripper_control_idx[arm]]
@@ -505,7 +480,6 @@
                     "use_delta_commands": True,
                 }
             )
->>>>>>> 32cbb5ca
         return dic
 
     @property
@@ -760,11 +734,7 @@
         target_pos, target_orn = p.multiplyTransforms(*self.get_position_orientation(), delta_pos, delta_orn)
 
         # Clip the height.
-<<<<<<< HEAD
-        target_pos = [target_pos[0], target_pos[1], max(BODY_HEIGHT_RANGE[0], min(BODY_HEIGHT_RANGE[1], target_pos[2]))]
-=======
         target_pos = [target_pos[0], target_pos[1], np.clip(target_pos[2], BODY_HEIGHT_RANGE[0], BODY_HEIGHT_RANGE[1])]
->>>>>>> 32cbb5ca
 
         self.new_pos = np.round(target_pos, 5).tolist()
         self.new_orn = np.round(target_orn, 5).tolist()
@@ -858,11 +828,6 @@
             # Make masses larger for greater stability
             # Mass is in kg, friction is coefficient
             p.changeDynamics(self.body_id, joint_index, mass=0.1, lateralFriction=HAND_FRICTION)
-<<<<<<< HEAD
-            p.resetJointState(self.body_id, joint_index, targetValue=0, targetVelocity=0.0)
-            p.setJointMotorControl2(self.body_id, joint_index, controlMode=p.VELOCITY_CONTROL, targetVelocity=0.0)
-=======
->>>>>>> 32cbb5ca
 
         # Create constraint that can be used to move the hand
         self.movement_cid = p.createConstraint(
