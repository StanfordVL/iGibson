--- conflicted
+++ resolved
@@ -207,7 +207,6 @@
                                                      1),
                                               dtype=np.float32)
             observation_space['depth'] = self.depth_space
-<<<<<<< HEAD
         # if 'scan' in self.output:
             # We use xyz position for now. If use distance, need to change last dimension to 1.
             # self.scan_space = gym.spaces.Box(low=-np.inf,
@@ -224,15 +223,15 @@
                                                      # 1),
                                               # dtype=np.float32)
             # observation_space['scan'] = self.scan_space
-=======
-        if 'scan' in self.output:
-            self.scan_space = gym.spaces.Box(low=-1.0,
-                                              high=1.0,
-                                              shape=(self.config.get('resolution', 64),
-                                                     1),
-                                              dtype=np.float32)
-            observation_space['scan'] = self.scan_space
->>>>>>> ac66ff24
+
+        # if 'scan' in self.output:
+            # self.scan_space = gym.spaces.Box(low=-1.0,
+            #                                   high=1.0,
+            #                                  shape=(self.config.get('resolution', 64),
+            #                                          1),
+             #                                  dtype=np.float32)
+            # observation_space['scan'] = self.scan_space
+
             
         if 'seg' in self.output:
             self.seg_space = gym.spaces.Box(low=0.0,
@@ -250,15 +249,13 @@
                                                          2),
                                                   dtype=np.float32)
             observation_space['depth_seg'] = self.depth_seg_space
-<<<<<<< HEAD
         if 'scan' in self.output:
             self.scan_space = gym.spaces.Box(low=-np.inf,
                                              high=np.inf,
                                              shape=(self.n_horizontal_rays * self.n_vertical_beams, 3),
                                              dtype=np.float32)
             observation_space['scan'] = self.scan_space
-=======
->>>>>>> ac66ff24
+            
             
         if 'rgb_filled' in self.output:  # use filler
             self.comp = CompletionNet(norm=nn.BatchNorm2d, nf=64)
