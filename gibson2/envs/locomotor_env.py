--- conflicted
+++ resolved
@@ -667,11 +667,8 @@
         reset_success = False
         max_trials = 100
 
-<<<<<<< HEAD
-=======
         # move robot away from the scene
         self.robots[0].set_position([100.0, 100.0, 100.0])
->>>>>>> 70298e9d
         # cache pybullet state
         state_id = p.saveState()
         for _ in range(max_trials):
