--- conflicted
+++ resolved
@@ -470,10 +470,6 @@
         self.current_step += 1
         subgoal_success = True
         use_base = action[0] > 0.0
-<<<<<<< HEAD
-=======
-        #use_base = True
->>>>>>> f8db6ea3
         if use_base:
             # print('base')
             # use base
@@ -694,15 +690,9 @@
             state = self.reset()
         del state['pc']
 
-<<<<<<< HEAD
-        # info['start_conf'] = original_pos
-        # info['path'] = path
-=======
         if use_base:
             info['start_conf'] = original_pos
             info['path'] = path
->>>>>>> f8db6ea3
-
         # print('reward', reward)
         # time.sleep(3)
         return state, reward, done, info
