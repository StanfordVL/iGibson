from gibson2.core.physics.interactive_objects import VisualMarker, InteractiveObj, BoxShape
import gibson2
from gibson2.utils.utils import parse_config, rotate_vector_3d, rotate_vector_2d, l2_distance, quatToXYZW
from gibson2.envs.base_env import BaseEnv
from transforms3d.euler import euler2quat
from collections import OrderedDict
import argparse
from gibson2.learn.completion import CompletionNet, identity_init, Perceptual
import torch.nn as nn
import torch
from torchvision import datasets, transforms
from transforms3d.quaternions import quat2mat, qmult
import gym
import numpy as np
import os
import pybullet as p
from IPython import embed
import cv2
import time
import collections
from gibson2.envs.locomotor_env import NavigateEnv, NavigateRandomEnv
from gibson2.core.render.utils import quat_pos_to_mat
from gibson2.external.pybullet_tools.utils import set_base_values, joint_from_name, set_joint_position, \
    set_joint_positions, add_data_path, connect, plan_base_motion, plan_joint_motion, enable_gravity, \
    joint_controller, dump_body, load_model, joints_from_names, user_input, disconnect, get_joint_positions, \
    get_link_pose, link_from_name, HideOutput, get_pose, wait_for_user, dump_world, plan_nonholonomic_motion, \
    set_point, create_box, stable_z, control_joints, get_max_limits, get_min_limits, get_base_values, \
    plan_base_motion_2d, get_sample_fn, add_p2p_constraint, remove_constraint, set_base_values_with_z


class MotionPlanningEnv(NavigateRandomEnv):
    def __init__(self,
                 config_file,
                 model_id=None,
                 collision_reward_weight=0.0,
                 mode='headless',
                 action_timestep=1 / 10.0,
                 physics_timestep=1 / 240.0,
                 device_idx=0,
                 automatic_reset=False,
                 eval=False
                 ):
        super(MotionPlanningEnv, self).__init__(config_file,
                                                model_id=model_id,
                                                mode=mode,
                                                action_timestep=action_timestep,
                                                physics_timestep=physics_timestep,
                                                automatic_reset=automatic_reset,
                                                random_height=False,
                                                device_idx=device_idx)

        self.mp_loaded = False
        # override some parameters:
        self.max_step = 20
        self.planner_step = 0
        self.action_space = gym.spaces.Box(shape=(3,),
                                           low=-1.0,
                                           high=1.0,
                                           dtype=np.float32)

        self.eval = eval

    def prepare_motion_planner(self):
        self.robot_id = self.robots[0].robot_ids[0]
        self.mesh_id = self.scene.mesh_body_id
        self.map_size = self.scene.trav_map_original_size * self.scene.trav_map_default_resolution
        print(self.robot_id, self.mesh_id, self.map_size)
        self.marker = VisualMarker(visual_shape=p.GEOM_CYLINDER,
                                   rgba_color=[1, 0, 0, 1],
                                   radius=0.1,
                                   length=0.1,
                                   initial_offset=[0, 0, 0.1 / 2.0])
        self.marker.load()
        self.mp_loaded = True

    def plan_base_motion(self, x, y, theta):
        half_size = self.map_size / 2.0
        # if self.mode == 'gui':
        #     p.configureDebugVisualizer(p.COV_ENABLE_RENDERING, False)
        path = plan_base_motion(
            self.robot_id,
            [x, y, theta],
            ((-half_size, -half_size), (half_size, half_size)),
            obstacles=[self.mesh_id])
        # if self.mode == 'gui':
        #     p.configureDebugVisualizer(p.COV_ENABLE_RENDERING, True)
        return path

    def step(self, pt):
        # point = [x,y]
        x = int((pt[0] + 1) / 2.0 * 150)
        y = int((pt[1] + 1) / 2.0 * 128)
        yaw = self.robots[0].get_rpy()[2]
        orn = pt[2] * np.pi + yaw

        opos = get_base_values(self.robot_id)

        self.get_additional_states()
        org_potential = self.get_potential()

        if x < 128:
            state, reward, done, _ = super(MotionPlanningEnv, self).step([0, 0])

            points = state['pc']
            point = points[x, y]

            camera_pose = (self.robots[0].parts['eyes'].get_pose())
            transform_mat = quat_pos_to_mat(pos=camera_pose[:3],
                                            quat=[camera_pose[6], camera_pose[3], camera_pose[4], camera_pose[5]])

            projected_point = (transform_mat).dot(np.array([-point[2], -point[0], point[1], 1]))

            subgoal = projected_point[:2]
        else:
            subgoal = list(opos)[:2]

        path = self.plan_base_motion(subgoal[0], subgoal[1], orn)
        if path is not None:
            self.marker.set_position([subgoal[0], subgoal[1], 0.1])
            if not self.eval:
                bq = path[-1]
                set_base_values(self.robot_id, [bq[0], bq[1], bq[2]])
            else:
                for bq in path:
                    set_base_values(self.robot_id, [bq[0], bq[1], bq[2]])
                    time.sleep(0.02)  # for visualization
            state, _, done, info = super(MotionPlanningEnv, self).step([0, 0])
            self.get_additional_states()
            reward = org_potential - self.get_potential()
        else:
            set_base_values(self.robot_id, opos)
            state, _, done, info = super(MotionPlanningEnv, self).step([0, 0])
            reward = -0.02

        done = False

        if l2_distance(self.target_pos, self.robots[0].get_position()) < self.dist_tol:
            reward += self.success_reward  # |success_reward| = 10.0 per step
            done = True
        else:
            done = False

        print('reward', reward)

        self.planner_step += 1

        if self.planner_step > self.max_step:
            done = True
        # print(info)
        # if info['success']:
        #    done = True
        info['planner_step'] = self.planner_step
        del state['pc']
        if self.arena in ['push_drawers', 'push_chairs']:
            del state['sensor']

        return state, reward, done, info

    def reset(self):
        state = super(MotionPlanningEnv, self).reset()
        if not self.mp_loaded:
            self.prepare_motion_planner()

        self.planner_step = 0

        del state['pc']
        if self.arena in ['push_drawers', 'push_chairs']:
            del state['sensor']

        return state


class MotionPlanningBaseArmEnv(NavigateRandomEnv):
    def __init__(self,
                 config_file,
                 model_id=None,
                 collision_reward_weight=0.0,
                 mode='headless',
                 action_timestep=1 / 10.0,
                 physics_timestep=1 / 240.0,
                 device_idx=0,
                 automatic_reset=False,
                 eval=False,
                 arena=None,
                 ):
        super(MotionPlanningBaseArmEnv, self).__init__(config_file,
                                                       model_id=model_id,
                                                       mode=mode,
                                                       action_timestep=action_timestep,
                                                       physics_timestep=physics_timestep,
                                                       automatic_reset=automatic_reset,
                                                       random_height=False,
                                                       device_idx=device_idx)
        self.arena = arena
        self.eval = eval
        self.visualize_waypoints = True
        if self.visualize_waypoints and self.mode == 'gui':
            cyl_length = 0.2
            self.waypoints_vis = [VisualMarker(visual_shape=p.GEOM_CYLINDER,
                                               rgba_color=[0, 1, 0, 0.3],
                                               radius=0.1,
                                               length=cyl_length,
                                               initial_offset=[0, 0, cyl_length / 2.0]) for _ in range(1000)]
            for waypoint in self.waypoints_vis:
                waypoint.load()

        self.new_potential = None
        self.collision_reward_weight = collision_reward_weight

        # action[0] = base_or_arm
        # action[1] = base_subgoal_theta
        # action[2] = base_subgoal_dist 
        # action[3] = base_orn
        # action[4] = arm_img_v
        # action[5] = arm_img_u
        # action[6] = arm_push_vector_x
        # action[7] = arm_push_vector_y
        self.action_space = gym.spaces.Box(shape=(8,),
                                           low=-1.0,
                                           high=1.0,
                                           dtype=np.float32)
        self.prepare_motion_planner()

        # real sensor spec for Fetch
        resolution = self.config.get('resolution', 64)
        width = resolution
        height = int(width * (480.0 / 640.0))
        if 'rgb' in self.output:
            self.observation_space.spaces['rgb'] = gym.spaces.Box(low=0.0,
                                                                  high=1.0,
                                                                  shape=(height, width, 3),
                                                                  dtype=np.float32)
        if 'depth' in self.output:
            self.observation_space.spaces['depth'] = gym.spaces.Box(low=0.0,
                                                                    high=1.0,
                                                                    shape=(height, width, 1),
                                                                    dtype=np.float32)
        if 'occupancy_grid' in self.output:
            self.observation_space.spaces['occupancy_grid'] = gym.spaces.Box(low=0.0,
                                                                             high=1.0,
                                                                             shape=(self.grid_resolution,
                                                                                    self.grid_resolution,
                                                                                    1),
                                                                             dtype=np.float32)
            self.use_occupancy_grid = True
        else:
            self.use_occupancy_grid = False


        if self.arena in ['push_drawers', 'push_chairs']:
            del self.observation_space.spaces['sensor']
        
        print(self.observation_space.spaces)

        self.base_marker = VisualMarker(visual_shape=p.GEOM_CYLINDER,
                                        rgba_color=[1, 0, 0, 1],
                                        radius=0.1,
                                        length=2.0,
                                        initial_offset=[0, 0, 2.0 / 2.0])
        self.base_marker.load()

        self.arm_marker = VisualMarker(visual_shape=p.GEOM_CYLINDER,
                                       rgba_color=[1, 1, 0, 1],
                                       radius=0.1,
                                       length=0.1,
                                       initial_offset=[0, 0, 0.1 / 2.0])
        self.arm_marker.load()

        self.arm_interact_marker = VisualMarker(visual_shape=p.GEOM_CYLINDER,
                                                rgba_color=[1, 0, 1, 1],
                                                radius=0.1,
                                                length=0.1,
                                                initial_offset=[0, 0, 0.1 / 2.0])
        self.arm_interact_marker.load()

        # self.arm_default_joint_positions = (0.38548146667743244, 1.1522793897208579,
        #                                     1.2576467971105596, -0.312703569911879,
        #                                     1.7404867100093226, -0.0962895617312548,
        #                                     -1.4418232619629425, -1.6780152866247762)
        self.arm_default_joint_positions = (
            0.02, np.pi / 2.0,
            np.pi / 2.0, 0.0,
            np.pi / 2.0, 0.0,
            np.pi / 2.0, 0.0
        )
        self.arm_joint_ids = joints_from_names(self.robot_id,
                                               [
                                                   'torso_lift_joint',
                                                   'shoulder_pan_joint',
                                                   'shoulder_lift_joint',
                                                   'upperarm_roll_joint',
                                                   'elbow_flex_joint',
                                                   'forearm_roll_joint',
                                                   'wrist_flex_joint',
                                                   'wrist_roll_joint'
                                               ])
        self.arm_subgoal_threshold = 0.05
        self.failed_subgoal_penalty = -0.0

        # self.n_occ_img = 0
        self.prepare_scene()

        self.times = {}
        for key in ['get_base_subgoal', 'reach_base_subgoal', 'get_arm_subgoal', 'stash_object_states',
                    'get_arm_joint_positions', 'reach_arm_subgoal', 'reset_object_states', 'interact',
                    'compute_next_step']:
            self.times[key] = []

    def prepare_scene(self):
        if self.scene.model_id == 'Avonia':
            # push_door, button_door
            door_scales = [
                1.0,
                0.9,
            ]
            self.door_positions = [
                [-3.5, 0, 0.02],
                [-1.2, -2.47, 0.02],
            ]
            self.door_rotations = [np.pi / 2.0, -np.pi / 2.0]
            wall_poses = [
                [[-3.5, 0.47, 0.45], quatToXYZW(euler2quat(0, 0, np.pi / 2.0), 'wxyz')],
                [[-3.5, -0.45, 0.45], quatToXYZW(euler2quat(0, 0, -np.pi / 2.0), 'wxyz')],
            ]
            self.door_target_pos = [
                [[-5.5, -4.5], [-1.0, 1.0]],
                [[0.5, 2.0], [-4.5, -3.0]],
            ]

            # button_door
            button_scales = [
                2.0,
                2.0,
            ]
            self.button_positions = [
                [[-2.85, -2.85], [1.2, 1.7]],
                [[-2.1, -1.6], [-2.95, -2.95]]
            ]
            self.button_rotations = [
                -np.pi / 2.0,
                0.0,
            ]

            # obstacles
            self.obstacle_poses = [
                [-3.5, 0.4, 0.7],
                [-3.5, -0.3, 0.7],
                [-3.5, -1.0, 0.7],
            ]

            # semantic_obstacles
            self.semantic_obstacle_poses = [
                [-3.5, 0.15, 0.7],
                [-3.5, -0.95, 0.7],
            ]
            self.semantic_obstacle_masses = [
                1.0,
                10000.0,
            ]
            self.semantic_obstacle_colors = [
                [1.0, 0.0, 0.0, 1],
                [0.0, 1.0, 0.0, 1],
            ]

            self.initial_pos_range = np.array([[-1,1.5], [-1,1]])
            self.target_pos_range = np.array([[-5.5, -4.5], [-1.0, 1.0]])

            # TODO: initial_pos and target_pos sampling should also be put here (scene-specific)
            self.obstacle_dim = 0.35
        elif self.scene.model_id == 'gates_jan20':
            door_scales = [
                0.95,
                0.95,
            ]
            self.door_positions = [
                [-29.95, 0.7, 0.05],
                [-36, 0.7, 0.05],
            ]
            self.door_rotations = [np.pi, np.pi]
            wall_poses = [
            ]
            self.door_target_pos = [
                [[-30.5, -30], [-3, -1]],
                [[-36.75, -36.25], [-3, -1]],
            ]
            self.initial_pos_range = np.array([[-24, -22.5], [6, 9]])
            self.target_pos_range = np.array([[-40, -30], [1.25, 1.75]])

            # button_door
            button_scales = [
                2.0,
                2.0,
            ]
            self.button_positions = [
                [[-29.2, -29.2], [0.86, 0.86]],
                [[-35.2, -35.2], [0.86, 0.86]]
            ]
            self.button_rotations = [
                0.0,
                0.0,
            ]

            # semantic_obstacles
            self.semantic_obstacle_poses = [
                [-28.1, 1.45, 0.7],
            ]
            self.semantic_obstacle_masses = [
                1.0,
            ]
            self.semantic_obstacle_colors = [
                [1.0, 0.0, 0.0, 1],
            ]

            self.obstacle_dim = 0.25

        elif self.scene.model_id == 'candcenter':
            door_scales = [
                1.03
            ]
            self.door_positions = [
                [1.2, -2.15, 0],
            ]
            self.door_rotations = [np.pi]
            wall_poses = [
                [[1.5, -2.2, 0.25], quatToXYZW(euler2quat(0, 0, 0), 'wxyz')]
            ]
            self.door_target_pos = np.array([
                [[-1.0, 1.0], [-5.0, -3.0]]
            ])
            self.initial_pos_range = np.array([
                [5.0, 7.0], [-1.7, 0.3]
            ])
            self.target_pos_range = np.array([
                [-3.75, -3.25], [-1, 0.0]
            ])
            button_scales = [
                1.7,
            ]
            self.button_positions = [
                [[0.6, 0.6], [-2.1, -2.1]],
            ]
            self.button_rotations = [
                0.0,
            ]
            # semantic_obstacles
            self.semantic_obstacle_poses = [
                [-2, -1.25, 0.7],
                [-2, -0.1, 0.7],
            ]
            self.semantic_obstacle_masses = [
                1.0,
                10000.0,
            ]
            self.semantic_obstacle_colors = [
                [1.0, 0.0, 0.0, 1],
                [0.0, 1.0, 0.0, 1],
            ]
            self.obstacle_dim = 0.35

        elif self.scene.model_id == 'Samuels':
            self.initial_pos_range = np.array([
                [-5, -5], [0, 0]
            ])
            self.target_pos_range = np.array([
                [-5, -5], [0, 0]
            ])


        if self.arena in ['push_door', 'button_door']:
            self.door_axis_link_id = 1
            self.doors = []
            for scale, position, rotation in zip(door_scales, self.door_positions, self.door_rotations):
                door = InteractiveObj(
                    os.path.join(gibson2.assets_path, 'models', 'scene_components', 'realdoor.urdf'),
                    scale=scale)
                self.simulator.import_interactive_object(door, class_id=2)
                door.set_position_rotation(position, quatToXYZW(euler2quat(0, 0, rotation), 'wxyz'))
                self.doors.append(door)
                # remove door collision with mesh
                for i in range(p.getNumJoints(door.body_id)):
                    p.setCollisionFilterPair(self.mesh_id, door.body_id, -1, i, 0)

            self.walls = []
            for wall_pose in wall_poses:
                wall = InteractiveObj(
                    os.path.join(gibson2.assets_path, 'models', 'scene_components', 'walls_quarter_white.urdf'),
                    scale=0.3)
                self.simulator.import_interactive_object(wall, class_id=3)
                wall.set_position_rotation(wall_pose[0], wall_pose[1])
                self.walls.append(wall)

            if self.arena == 'button_door':
                self.button_axis_link_id = 1
                self.button_threshold = -0.05
                self.button_reward = 5.0

                self.buttons = []
                for scale in button_scales:
                    button = InteractiveObj(
                        os.path.join(gibson2.assets_path, 'models', 'scene_components', 'eswitch', 'eswitch.urdf'),
                        scale=scale)
                    self.simulator.import_interactive_object(button, class_id=255)
                    self.buttons.append(button)

        elif self.arena == 'obstacles':
            self.obstacles = []
            for obstacle_pose in self.obstacle_poses:
                obstacle = BoxShape(pos=obstacle_pose, dim=[0.25, 0.25, 0.6], mass=10, color=[1, 0.64, 0, 1])
                self.simulator.import_interactive_object(obstacle, class_id=4)
                p.changeDynamics(obstacle.body_id, -1, lateralFriction=0.5)
                self.obstacles.append(obstacle)

        elif self.arena == 'semantic_obstacles':
            self.obstacles = []
            for pose, mass, color in \
                    zip(self.semantic_obstacle_poses, self.semantic_obstacle_masses, self.semantic_obstacle_colors):
                obstacle = BoxShape(pos=pose, dim=[self.obstacle_dim, self.obstacle_dim, 0.6], mass=mass, color=color)
                self.simulator.import_interactive_object(obstacle, class_id=4)
                p.changeDynamics(obstacle.body_id, -1, lateralFriction=0.5)
                self.obstacles.append(obstacle)


        elif self.arena == 'push_drawers':
            self.obstacles = []
            self.caibnet_drawers = []
            obj = InteractiveObj(filename=gibson2.assets_path + '/models/cabinet2/cabinet_0007.urdf')
            ids = self.simulator.import_interactive_object(obj, class_id=30)
            self.obstacles.append(ids)
            self.caibnet_drawers.append(obj)
            obj.set_position_rotation([-4,1.8,0.5], [0,0,-1,1])
 

            obj = InteractiveObj(filename=gibson2.assets_path + '/models/cabinet2/cabinet_0007.urdf')
            ids = self.simulator.import_interactive_object(obj, class_id=60)
            self.obstacles.append(ids)
            self.caibnet_drawers.append(obj)  
            obj.set_position_rotation([-6,1.8,0.5], [0,0,-1,1])
      


            obj = InteractiveObj(filename=gibson2.assets_path + '/models/cabinet/cabinet_0004.urdf')
            ids = self.simulator.import_interactive_object(obj, class_id=90)
            self.obstacles.append(ids)
            self.caibnet_drawers.append(obj)
            obj.set_position_rotation([-4.2,2,1.8], [0,0,-1,1])
   

            obj = InteractiveObj(filename=gibson2.assets_path + '/models/cabinet/cabinet_0004.urdf')
            ids = self.simulator.import_interactive_object(obj, class_id=120)
            self.obstacles.append(ids)
            self.caibnet_drawers.append(obj)
            obj.set_position_rotation([-5.5,2,1.8], [0,0,-1,1])
            
            obj = BoxShape([-5,1.8,0.5], [0.55,0.25,0.5], mass=1000, color=[139/255.0,69/255.0,19/255.0, 1])
            ids = self.simulator.import_interactive_object(obj, class_id=150)
            p.createConstraint(0,-1,obj.body_id, -1, p.JOINT_FIXED, [0,0,1], [-5,1.8,0.5], [0,0,0])
            self.obstacles.append(ids)

        elif self.arena == 'push_chairs':

            self.obstacles = []
            self.table = None
            self.chairs = []
            
            obj = InteractiveObj(filename=gibson2.assets_path + '/models/scene_components/chair_and_table/free_9_table_table_z_up.urdf', scale=1.2) 
            ids = self.simulator.import_interactive_object(obj, class_id=30)
            self.obstacles.append(ids)
            self.table = obj
            obj.set_position_rotation([-4,1.5,0.55], [0,0,-1,1])
            p.createConstraint(0,-1,obj.body_id, -1, p.JOINT_FIXED, [0,0,1], [-4,1.5,0.55], [0,0,0], parentFrameOrientation=[0,0,-1,1])
            #from IPython import embed; embed()

            obj = InteractiveObj(filename=gibson2.assets_path + '/models/scene_components/chair_and_table/free_10_chair_chair_z_up.urdf')
            ids = self.simulator.import_interactive_object(obj, class_id=60)
            self.obstacles.append(ids)
            self.chairs.append(obj)
            obj.set_position_rotation([-4.8,1.5,0.63], [0,0,1,1])
            #from IPython import embed; embed()

            obj = InteractiveObj(filename=gibson2.assets_path + '/models/scene_components/chair_and_table/free_10_chair_chair_z_up.urdf')
            ids = self.simulator.import_interactive_object(obj, class_id=60)
            self.obstacles.append(ids)
            self.chairs.append(obj)
            obj.set_position_rotation([-3,1.5,0.63], [0,0,-1,1]) 

            #while True:
                #p.stepSimulation()

            #obj = BoxShape([-2.45,1,1.5], [0.01,2,1.5])
            #ids = s.import_articulated_object(obj, class_id=180)
            #self.obstacles.append(ids)
            #p.createConstraint(0,-1,obj.body_id, -1, p.JOINT_FIXED, [0,0,1], [-2.55,1,1.5], [0,0,0])
            #obj = YCBObject('003_cracker_box')
            #s.import_object(obj, class_id=210)
            #p.resetBasePositionAndOrientation(obj.body_id, [-2,1,1.2], [0,0,0,1])
            #obj = YCBObject('003_cracker_box')
            #s.import_object(obj, class_id=240)
            #p.resetBasePositionAndOrientation(obj.body_id, [-2,2,1.2], [0,0,0,1])


    def prepare_motion_planner(self):
        self.robot_id = self.robots[0].robot_ids[0]
        self.mesh_id = self.scene.mesh_body_id
        self.map_size = self.scene.trav_map_original_size * self.scene.trav_map_default_resolution

        self.grid_resolution = 500
        self.occupancy_range = 5.0  # m
        robot_footprint_radius = 0.279
        self.robot_footprint_radius_in_map = int(robot_footprint_radius / self.occupancy_range * self.grid_resolution)

    def plan_base_motion(self, x, y, theta):
        half_size = self.map_size / 2.0
        # if self.mode == 'gui':
        #     p.configureDebugVisualizer(p.COV_ENABLE_RENDERING, False)
        path = plan_base_motion(self.robot_id, [x, y, theta], ((-half_size, -half_size), (half_size, half_size)),
                                obstacles=[self.mesh_id])
        # if self.mode == 'gui':
        #     p.configureDebugVisualizer(p.COV_ENABLE_RENDERING, True)
        return path

    def plan_base_motion_2d(self, x, y, theta):
        half_size = self.map_size / 2.0
        # if self.mode == 'gui':
        #     p.configureDebugVisualizer(p.COV_ENABLE_RENDERING, False)
        if 'occupancy_grid' in self.output:
            grid = self.state['occupancy_grid'].astype(np.uint8)
        else:
            grid = self.get_local_occupancy_grid()
        path = plan_base_motion_2d(self.robot_id, [x, y, theta], ((-half_size, -half_size), (half_size, half_size)),
                                   map_2d=grid, occupancy_range=self.occupancy_range,
                                   grid_resolution=self.grid_resolution,
                                   robot_footprint_radius_in_map=self.robot_footprint_radius_in_map, obstacles=[])
        # if self.mode == 'gui':
        #     p.configureDebugVisualizer(p.COV_ENABLE_RENDERING, True)
        return path

    def global_to_local(self, pos, cur_pos, cur_rot):
        return rotate_vector_3d(pos - cur_pos, *cur_rot)

    def get_local_occupancy_grid(self):
        assert self.config['robot'] in ['Turtlebot', 'Fetch']
        if self.config['robot'] == 'Turtlebot':
            # Hokuyo URG-04LX-UG01
            laser_linear_range = 5.6
            laser_angular_range = 240.0
            min_laser_dist = 0.05
            laser_link_name = 'scan_link'
        elif self.config['robot'] == 'Fetch':
            # SICK TiM571-2050101 Laser Range Finder
            laser_linear_range = 25.0
            laser_angular_range = 220.0
            min_laser_dist = 0
            laser_link_name = 'laser_link'

        laser_angular_half_range = laser_angular_range / 2.0
        laser_pose = self.robots[0].parts[laser_link_name].get_pose()
        base_pose = self.robots[0].parts['base_link'].get_pose()

        angle = np.arange(-laser_angular_half_range / 180 * np.pi,
                          laser_angular_half_range / 180 * np.pi,
                          laser_angular_range / 180.0 * np.pi / self.n_horizontal_rays)
        unit_vector_laser = np.array([[np.cos(ang), np.sin(ang), 0.0] for ang in angle])

        if 'scan' in self.output:
            # state = self.get_state()
            state = self.state
            # print('get_occu_grid', state['current_step'])
            scan = state['scan']
        else:
            scan = self.get_scan()

        scan_laser = unit_vector_laser * (scan * (laser_linear_range - min_laser_dist) + min_laser_dist)
        # scan_laser = np.concatenate([np.array([[0, 0 ,0]]), scan_laser, np.array([[0, 0, 0]])], axis=0)

        laser_translation = laser_pose[:3]
        laser_rotation = quat2mat([laser_pose[6], laser_pose[3], laser_pose[4], laser_pose[5]])
        scan_world = laser_rotation.dot(scan_laser.T).T + laser_translation

        base_translation = base_pose[:3]
        base_rotation = quat2mat([base_pose[6], base_pose[3], base_pose[4], base_pose[5]])
        scan_local = base_rotation.T.dot((scan_world - base_translation).T).T
        scan_local = scan_local[:, :2]
        scan_local = np.concatenate([np.array([[0, 0]]), scan_local, np.array([[0, 0]])], axis=0)

        # flip y axis
        scan_local[:, 1] *= -1
        occupancy_grid = np.zeros((self.grid_resolution, self.grid_resolution)).astype(np.uint8)
        scan_local_in_map = scan_local / (self.occupancy_range / 2) * (self.grid_resolution / 2) + (
                self.grid_resolution / 2)
        scan_local_in_map = scan_local_in_map.reshape((1, -1, 1, 2)).astype(np.int32)
        cv2.fillPoly(occupancy_grid, scan_local_in_map, True, 1)
        #kernel = np.ones((7, 7), np.uint8) # require 6cm of clearance
        #occupancy_grid = cv2.erode(occupancy_grid, kernel, iterations=1)

        cv2.circle(occupancy_grid, (self.grid_resolution // 2, self.grid_resolution // 2),
                   int(self.robot_footprint_radius_in_map), 1, -1)

        # cv2.rectangle(occupancy_grid, (self.grid_resolution // 2, self.grid_resolution // 2 - int(self.robot_footprint_radius_in_map + 2)),
        #               (self.grid_resolution // 2 + int(self.robot_footprint_radius_in_map), self.grid_resolution // 2 + int(self.robot_footprint_radius_in_map + 2)), \
        #               1, -1)

        # self.n_occ_img += 1
        # cv2.imwrite('occupancy_grid{:04d}.png'.format(self.n_occ_img), (occupancy_grid * 200).astype(np.uint8))

        return occupancy_grid

    def get_additional_states(self):
        pos_noise = 0.0
        cur_pos = self.robots[0].get_position()
        cur_pos[:2] += np.random.normal(0, pos_noise, 2)

        rot_noise = 0.0 / 180.0 * np.pi
        cur_rot = self.robots[0].get_rpy()
        cur_rot = (cur_rot[0], cur_rot[1], cur_rot[2] + np.random.normal(0, rot_noise))

        target_pos_local = self.global_to_local(self.target_pos, cur_pos, cur_rot)
        # linear_velocity_local = rotate_vector_3d(self.robots[0].robot_body.velocity(), *cur_rot)[:2]
        # angular_velocity_local = rotate_vector_3d(self.robots[0].robot_body.angular_velocity(), *cur_rot)[2:3]

        gt_pos = self.robots[0].get_position()[:2]
        source = gt_pos
        target = self.target_pos[:2]
        _, geodesic_dist = self.scene.get_shortest_path(self.floor_num, source, target)
        # geodesic_dist = 0.0
        robot_z = self.robots[0].get_position()[2]
        if self.visualize_waypoints and self.mode == 'gui':
            for i in range(1000):
                self.waypoints_vis[i].set_position(pos=np.array([0.0, 0.0, 0.0]))
            for i in range(min(1000, self.shortest_path.shape[0])):
                self.waypoints_vis[i].set_position(pos=np.array([self.shortest_path[i][0],
                                                                 self.shortest_path[i][1],
                                                                 robot_z]))

        closest_idx = np.argmin(np.linalg.norm(cur_pos[:2] - self.shortest_path, axis=1))
        # approximate geodesic_dist to speed up training
        # geodesic_dist = np.sum(
        #     np.linalg.norm(self.shortest_path[closest_idx:-1] - self.shortest_path[closest_idx + 1:], axis=1)
        # )
        shortest_path = self.shortest_path[closest_idx:closest_idx + self.scene.num_waypoints]
        num_remaining_waypoints = self.scene.num_waypoints - shortest_path.shape[0]
        if num_remaining_waypoints > 0:
            remaining_waypoints = np.tile(self.target_pos[:2], (num_remaining_waypoints, 1))
            shortest_path = np.concatenate((shortest_path, remaining_waypoints), axis=0)

        shortest_path = np.concatenate((shortest_path, robot_z * np.ones((shortest_path.shape[0], 1))), axis=1)

        waypoints_local_xy = np.array([self.global_to_local(waypoint, cur_pos, cur_rot)[:2]
                                       for waypoint in shortest_path]).flatten()
        target_pos_local_xy = target_pos_local[:2]

        if self.use_occupancy_grid:
            waypoints_img_vu = np.zeros_like(waypoints_local_xy)
            target_pos_img_vu = np.zeros_like(target_pos_local_xy)

            for i in range(self.scene.num_waypoints):
                waypoints_img_vu[2 * i] = -waypoints_local_xy[2 * i + 1] / (self.occupancy_range / 2.0)
                waypoints_img_vu[2 * i + 1] = waypoints_local_xy[2 * i] / (self.occupancy_range / 2.0)

            target_pos_img_vu[0] = -target_pos_local_xy[1] / (self.occupancy_range / 2.0)
            target_pos_img_vu[1] = target_pos_local_xy[0] / (self.occupancy_range / 2.0)

            waypoints_local_xy = waypoints_img_vu
            target_pos_local_xy = target_pos_img_vu

        # # convert Cartesian space to radian space
        # for i in range(waypoints_local_xy.shape[0] // 2):
        #     vec = waypoints_local_xy[(i * 2):(i * 2 + 2)]
        #     norm = np.linalg.norm(vec)
        #     if norm == 0:
        #         continue
        #     dir = np.arctan2(vec[1], vec[0])
        #     waypoints_local_xy[i * 2] = dir
        #     waypoints_local_xy[i * 2 + 1] = norm
        #
        # norm = np.linalg.norm(target_pos_local[:2])
        # if norm != 0:
        #     dir = np.arctan2(target_pos_local[1], target_pos_local[0])
        #     target_pos_local[0] = dir
        #     target_pos_local[1] = norm

        additional_states = np.concatenate((waypoints_local_xy,
                                            target_pos_local_xy))
        # linear_velocity_local,
        # angular_velocity_local))

        # cache results for reward calculation
        self.new_potential = geodesic_dist

        assert len(additional_states) == self.additional_states_dim, \
            'additional states dimension mismatch, {}, {}'.format(len(additional_states), self.additional_states_dim)

        return additional_states

    def crop_rect_image(self, img):
        width = img.shape[0]
        height = int(width * (480.0 / 640.0))
        half_diff = int((width - height) / 2)
        img = img[half_diff:half_diff + height, :]
        return img

    def get_state(self, collision_links=[]):
        state = super(MotionPlanningBaseArmEnv, self).get_state(collision_links)
        for modality in ['rgb', 'depth']:
            if modality in state:
                state[modality] = self.crop_rect_image(state[modality])

        if 'occupancy_grid' in self.output:
            state['occupancy_grid'] = self.get_local_occupancy_grid().astype(np.float32)

        # cv2.imshow('depth', state['depth'])
        # cv2.imshow('scan', state['scan'])

        return state

    def get_potential(self):
        return self.new_potential

    def after_reset_agent(self):
        source = self.robots[0].get_position()[:2]
        target = self.target_pos[:2]
        shortest_path, geodesic_dist = self.scene.get_shortest_path(self.floor_num, source, target, entire_path=True)
        self.shortest_path = shortest_path
        self.new_potential = geodesic_dist

    def get_base_subgoal(self, action):
        """
        Convert action to base_subgoal
        :param action: policy output
        :return: base_subgoal_pos [x, y] in the world frame
        :return: base_subgoal_orn yaw in the world frame
        """
        if self.use_occupancy_grid:
            base_img_v, base_img_u = action[1], action[2]
            base_local_y = (-base_img_v) * self.occupancy_range / 2.0
            base_local_x = base_img_u * self.occupancy_range / 2.0
            base_subgoal_theta = np.arctan2(base_local_y, base_local_x)
            base_subgoal_dist = np.linalg.norm([base_local_x, base_local_y])
        else:
            base_subgoal_theta = (action[1] * 110.0) / 180.0 * np.pi  # [-110.0, 110.0]
            base_subgoal_dist = (action[2] + 1)  # [0.0, 2.0]

        yaw = self.robots[0].get_rpy()[2]
        robot_pos = self.robots[0].get_position()
        base_subgoal_theta += yaw
        base_subgoal_pos = np.array([np.cos(base_subgoal_theta), np.sin(base_subgoal_theta)])
        base_subgoal_pos *= base_subgoal_dist
        base_subgoal_pos = np.append(base_subgoal_pos, 0.0)
        base_subgoal_pos += robot_pos
        base_subgoal_orn = action[3] * np.pi
        base_subgoal_orn += yaw

        # print('base_subgoal_pos', base_subgoal_pos)
        self.base_marker.set_position(base_subgoal_pos)

        return base_subgoal_pos, base_subgoal_orn

    def reach_base_subgoal(self, base_subgoal_pos, base_subgoal_orn):
        """
        Attempt to reach base_subgoal and return success / failure
        If failed, reset the base to its original pose
        :param base_subgoal_pos: [x, y] in the world frame
        :param base_subgoal_orn: yaw in the world frame
        :return: whether base_subgoal is achieved
        """
        original_pos = get_base_values(self.robot_id)
        path = self.plan_base_motion_2d(base_subgoal_pos[0], base_subgoal_pos[1], base_subgoal_orn)
        if path is not None:
            # print('base mp success')
            if self.eval:
                for way_point in path:
                    set_base_values_with_z(self.robot_id, [way_point[0], way_point[1], way_point[2]],
                                           z=self.initial_height)
                    time.sleep(0.02)
            else:
                set_base_values_with_z(self.robot_id, [base_subgoal_pos[0], base_subgoal_pos[1], base_subgoal_orn],
                                       z=self.initial_height)

            return True
        else:
            # print('base mp failure')
            set_base_values_with_z(self.robot_id, original_pos, z=self.initial_height)
            return False

    def move_base(self, action):
        """
        Execute action for base_subgoal
        :param action: policy output
        :return: whether base_subgoal is achieved
        """
        # print('base')
        # start = time.time()
        base_subgoal_pos, base_subgoal_orn = self.get_base_subgoal(action)
        # self.times['get_base_subgoal'].append(time.time() - start)
        # print('get_base_subgoal', time.time() - start)

        # start = time.time()
        subgoal_success = self.reach_base_subgoal(base_subgoal_pos, base_subgoal_orn)
        # self.times['reach_base_subgoal'].append(time.time() - start)
        # print('reach_base_subgoal', time.time() - start)

        return subgoal_success

    def get_arm_subgoal(self, action):
        """
        Convert action to arm_subgoal
        :param action: policy output
        :return: arm_subgoal [x, y, z] in the world frame
        """
        # print('get_arm_subgoal', state['current_step'])
        points = self.crop_rect_image(self.get_pc())
        height, width = points.shape[0:2]

        arm_img_v = np.clip(int((action[4] + 1) / 2.0 * height), 0, height - 1)
        arm_img_u = np.clip(int((action[5] + 1) / 2.0 * width), 0, width - 1)

        point = points[arm_img_v, arm_img_u]
        camera_pose = (self.robots[0].parts['eyes'].get_pose())
        transform_mat = quat_pos_to_mat(pos=camera_pose[:3],
                                        quat=[camera_pose[6], camera_pose[3], camera_pose[4], camera_pose[5]])
        arm_subgoal = transform_mat.dot(np.array([-point[2], -point[0], point[1], 1]))[:3]
        self.arm_marker.set_position(arm_subgoal)

        push_vector_local = np.array([action[6], action[7]]) * 0.5  # [-0.5, 0.5]
        push_vector = rotate_vector_2d(push_vector_local, -self.robots[0].get_rpy()[2])
        push_vector = np.append(push_vector, 0.0)
        self.arm_interact_marker.set_position(arm_subgoal + push_vector)

        return arm_subgoal

    def is_collision_free(self, body_a, link_a_list, body_b=None, link_b_list=None):
        """
        :param body_a: body id of body A
        :param link_a_list: link ids of body A that that of interest
        :param body_b: body id of body B (optional)
        :param link_b_list: link ids of body B that are of interest (optional)
        :return: whether the bodies and links of interest are collision-free
        """
        if body_b is None:
            for link_a in link_a_list:
                contact_pts = p.getContactPoints(bodyA=body_a, linkIndexA=link_a)
                if len(contact_pts) > 0:
                    return False
        elif link_b_list is None:
            for link_a in link_a_list:
                contact_pts = p.getContactPoints(bodyA=body_a, bodyB=body_b, linkIndexA=link_a)
                if len(contact_pts) > 0:
                    return False
        else:
            for link_a in link_a_list:
                for link_b in link_b_list:
                    contact_pts = p.getContactPoints(bodyA=body_a, bodyB=body_b, linkIndexA=link_a, linkIndexB=link_b)
                    if len(contact_pts) > 0:
                        return False

        return True

    def get_arm_joint_positions(self, arm_subgoal):
        """
        Attempt to find arm_joint_positions that satisfies arm_subgoal
        If failed, return None
        :param arm_subgoal: [x, y, z] in the world frame
        :return: arm joint positions
        """
        max_limits, min_limits, rest_position, joint_range, joint_damping = self.get_ik_parameters()

        n_attempt = 0
        max_attempt = 50
        sample_fn = get_sample_fn(self.robot_id, self.arm_joint_ids)
        base_pose = get_base_values(self.robot_id)

        # find collision-free IK solution for arm_subgoal
        while n_attempt < max_attempt:
            set_joint_positions(self.robot_id, self.arm_joint_ids, sample_fn())
            arm_joint_positions = p.calculateInverseKinematics(self.robot_id,
                                                               self.robots[0].parts['gripper_link'].body_part_index,
                                                               arm_subgoal,
                                                               lowerLimits=min_limits,
                                                               upperLimits=max_limits,
                                                               jointRanges=joint_range,
                                                               restPoses=rest_position,
                                                               jointDamping=joint_damping,
                                                               solver=p.IK_DLS,
                                                               maxNumIterations=100)[2:10]
            set_joint_positions(self.robot_id, self.arm_joint_ids, arm_joint_positions)

            dist = l2_distance(self.robots[0].get_end_effector_position(), arm_subgoal)
            if dist > self.arm_subgoal_threshold:
                n_attempt += 1
                continue

            self.simulator_step()
            set_base_values_with_z(self.robot_id, base_pose, z=self.initial_height)
            self.reset_object_states()

            # arm should not have any collision
            collision_free = self.is_collision_free(body_a=self.robot_id,
                                                    link_a_list=self.arm_joint_ids)
            if not collision_free:
                n_attempt += 1
                continue

            # gripper should not have any self-collision
            collision_free = self.is_collision_free(body_a=self.robot_id,
                                                    link_a_list=[self.robots[0].parts['gripper_link'].body_part_index],
                                                    body_b=self.robot_id)
            if not collision_free:
                n_attempt += 1
                continue

            return arm_joint_positions

        return

    def reset_obstacles_z(self):
        """
        Make all obstacles perpendicular to the ground
        """
        if self.arena == 'semantic_obstacles':
            obstacle_poses = self.semantic_obstacle_poses
        elif self.arena == 'obstacles':
            obstacle_poses = self.obstacle_poses
        else:
            assert False

        for obstacle, obstacle_original_pose in zip(self.obstacles, obstacle_poses):
            obstacle_pose = get_base_values(obstacle.body_id)
            set_base_values_with_z(obstacle.body_id, obstacle_pose, obstacle_original_pose[2])

    def reach_arm_subgoal(self, arm_joint_positions):
        """
        Attempt to reach arm arm_joint_positions and return success / failure
        If failed, reset the arm to its original pose
        :param arm_joint_positions
        :return: whether arm_joint_positions is achieved
        """
        set_joint_positions(self.robot_id, self.arm_joint_ids, self.arm_default_joint_positions)

        if arm_joint_positions is None:
            return False

        arm_path = plan_joint_motion(self.robot_id,
                                     self.arm_joint_ids,
                                     arm_joint_positions,
                                     disabled_collisions=set(),
                                     self_collisions=False)
        if arm_path is not None:
            if self.eval:
                for joint_way_point in arm_path:
                    set_joint_positions(self.robot_id, self.arm_joint_ids, joint_way_point)
                    time.sleep(0.02)  # animation
            else:
                set_joint_positions(self.robot_id, self.arm_joint_ids, arm_joint_positions)
            return True
        else:
            set_joint_positions(self.robot_id, self.arm_joint_ids, self.arm_default_joint_positions)
            return False

    def stash_object_states(self):
        if self.arena in ['push_door', 'button_door']:
            for i, door in enumerate(self.doors):
                self.door_angles[i] = p.getJointState(door.body_id, self.door_axis_link_id)[0]
            if self.arena == 'button_door':
                for i, button in enumerate(self.buttons):
                    self.button_states[i] = p.getJointState(button.body_id, self.button_axis_link_id)[0]
        elif self.arena in ['obstacles', 'semantic_obstacles']:
            for i, obstacle in enumerate(self.obstacles):
                self.obstacle_states[i] = p.getBasePositionAndOrientation(obstacle.body_id)
        elif self.arena == 'push_drawers':
            for i, interactive_obj in enumerate(self.caibnet_drawers):
                body_id = interactive_obj.body_id
                for joint_id in range(p.getNumJoints(body_id)):
                    jointIndex, jointName, jointType, _, _, _, _, _, \
                    jointLowerLimit, jointUpperLimit, _,_,_,_,_,_,_ = p.getJointInfo(body_id, joint_id)
                    if jointType == p.JOINT_REVOLUTE or jointType == p.JOINT_PRISMATIC:
                        joint_pos = p.getJointState(body_id, joint_id)[0]
                        self.cabinet_drawers_states[i][joint_id] = joint_pos
        elif self.arena == 'push_chairs':
            self.chair_poses[0] = self.chairs[0].get_position_rotation()
            self.chair_poses[1] = self.chairs[1].get_position_rotation()

    def reset_object_states(self):
        """
        Remove any accumulated velocities or forces of objects resulting from arm motion planner
        """
        if self.arena in ['push_door', 'button_door']:
            for door, door_angle in zip(self.doors, self.door_angles):
                p.resetJointState(door.body_id, self.door_axis_link_id,
                                  targetValue=door_angle, targetVelocity=0.0)
            # for wall in self.walls:
            #     p.resetBaseVelocity(wall.body_id, (0.0, 0.0, 0.0), (0.0, 0.0, 0.0))
            if self.arena == 'button_door':
                for button, button_state in zip(self.buttons, self.button_states):
                    p.resetJointState(button.body_id, self.button_axis_link_id,
                                      targetValue=button_state, targetVelocity=0.0)
        elif self.arena in ['obstacles', 'semantic_obstacles']:
            for obstacle, obstacle_state in zip(self.obstacles, self.obstacle_states):
                p.resetBasePositionAndOrientation(obstacle.body_id, *obstacle_state)

        elif self.arena == 'push_drawers':
            for i, interactive_obj in enumerate(self.caibnet_drawers):
                body_id = interactive_obj.body_id
                for joint_id in range(p.getNumJoints(body_id)):
                    jointIndex, jointName, jointType, _, _, _, _, _, \
                    jointLowerLimit, jointUpperLimit, _,_,_,_,_,_,_ = p.getJointInfo(body_id, joint_id)
                    if jointType == p.JOINT_REVOLUTE or jointType == p.JOINT_PRISMATIC:
                        joint_pos = self.cabinet_drawers_states[i][joint_id]
                        p.resetJointState(body_id, jointIndex, targetValue=joint_pos, targetVelocity=0)
        elif self.arena == 'push_chairs':
            self.chairs[0].set_position_rotation(self.chair_poses[0][0], self.chair_poses[0][1])
            self.chairs[1].set_position_rotation(self.chair_poses[1][0], self.chair_poses[1][1])

    def get_ik_parameters(self):
        max_limits = [0., 0.] + get_max_limits(self.robot_id, self.arm_joint_ids)
        min_limits = [0., 0.] + get_min_limits(self.robot_id, self.arm_joint_ids)
        rest_position = [0., 0.] + list(get_joint_positions(self.robot_id, self.arm_joint_ids))
        joint_range = list(np.array(max_limits) - np.array(min_limits))
        joint_range = [item + 1 for item in joint_range]
        joint_damping = [0.1 for _ in joint_range]
        return max_limits, min_limits, rest_position, joint_range, joint_damping

    def interact(self, action, arm_subgoal):
        """
        Move the arm according to push_vector and physically simulate the interaction
        :param action: policy output
        :param arm_subgoal: starting location of the interaction
        :return: None
        """
        push_vector_local = np.array([action[6], action[7]]) * 0.5  # [-0.5, 0.5]
        push_vector = rotate_vector_2d(push_vector_local, -self.robots[0].get_rpy()[2])
        push_vector = np.append(push_vector, 0.0)

        # push_vector = np.array([-0.5, 0.0, 0.0])

        max_limits, min_limits, rest_position, joint_range, joint_damping = self.get_ik_parameters()
        base_pose = get_base_values(self.robot_id)

        # self.simulator.set_timestep(0.002)
        steps = 50
        for i in range(steps):
            push_goal = np.array(arm_subgoal) + push_vector * (i + 1) / float(steps)

            joint_positions = p.calculateInverseKinematics(self.robot_id,
                                                           self.robots[0].parts['gripper_link'].body_part_index,
                                                           push_goal,
                                                           lowerLimits=min_limits,
                                                           upperLimits=max_limits,
                                                           jointRanges=joint_range,
                                                           restPoses=rest_position,
                                                           jointDamping=joint_damping,
                                                           solver=p.IK_DLS,
                                                           maxNumIterations=100)[2:10]

            # set_joint_positions(self.robot_id, self.arm_joint_ids, joint_positions)
            control_joints(self.robot_id, self.arm_joint_ids, joint_positions)
            self.simulator_step()
            set_base_values_with_z(self.robot_id, base_pose, z=self.initial_height)

            if self.arena in ['obstacles', 'semantic_obstacles']:
                self.reset_obstacles_z()

            if self.eval:
                time.sleep(0.02)  # for visualization

    def move_arm(self, action):
        """
        Execute action for arm_subgoal and push_vector
        :param action: policy output
        :return: whether arm_subgoal is achieved
        """
        # print('arm')
        # start = time.time()
        arm_subgoal = self.get_arm_subgoal(action)
        # self.times['get_arm_subgoal'].append(time.time() - start)
        # print('get_arm_subgoal', time.time() - start)

        # start = time.time()
        # print(p.getNumBodies())
        # state_id = p.saveState()
        # print('saveState', time.time() - start)

        # start = time.time()
        self.stash_object_states()
        # self.times['stash_object_states'].append(time.time() - start)

        # start = time.time()
        arm_joint_positions = self.get_arm_joint_positions(arm_subgoal)
        # self.times['get_arm_joint_positions'].append(time.time() - start)
        # print('get_arm_joint_positions', time.time() - start)

        # start = time.time()
        subgoal_success = self.reach_arm_subgoal(arm_joint_positions)
        # self.times['reach_arm_subgoal'].append(time.time() - start)
        # print('reach_arm_subgoal', time.time() - start)

        # start = time.time()
        # p.restoreState(stateId=state_id)
        # print('restoreState', time.time() - start)

        # start = time.time()
        self.reset_object_states()
        # self.times['reset_object_states'].append(time.time() - start)

        # print('reset_object_velocities', time.time() - start)

        if subgoal_success:
            # set_joint_positions(self.robot_id, self.arm_joint_ids, arm_joint_positions)

            # start = time.time()
            self.interact(action, arm_subgoal)
            # self.times['interact'].append(time.time() - start)
            # print('interact', time.time() - start)

        return subgoal_success

    def step(self, action):
        # print('-' * 30)
        # embed()
        # action[0] = base_or_arm
        # action[1] = base_subgoal_theta / base_img_v
        # action[2] = base_subgoal_dist / base_img_u
        # action[3] = base_orn
        # action[4] = arm_img_v
        # action[5] = arm_img_u
        # action[6] = arm_push_vector_x
        # action[7] = arm_push_vector_y
        # print('-' * 20)
        self.current_step += 1
        use_base = action[0] > 0.0

        # add action noise before execution
        action[1:] = np.clip(action[1:] + np.random.normal(0.0, 0.05, action.shape[0] - 1), -1.0, 1.0)

        if use_base:
            subgoal_success = self.move_base(action)
            # print('move_base:', subgoal_success)
        else:
            subgoal_success = self.move_arm(action)
            # print('move_arm:', subgoal_success)

        # start = time.time()
        state, reward, done, info = self.compute_next_step(action, use_base, subgoal_success)
        # self.times['compute_next_step'].append(time.time() - start)
        
        if self.arena in ['push_drawers', 'push_chairs']:
            del state['sensor']

        print('reward', reward)
        return state, reward, done, info

    def compute_next_step(self, action, use_base, subgoal_success):
        self.simulator.sync()

        if use_base:
            # trigger re-computation of geodesic distance for get_reward
            self.state = self.get_state()

        info = {}
        if subgoal_success:
            reward, info = self.get_reward([], action, info)

            if self.arena in ['push_drawers', 'push_chairs']:
                reward = 0 # zero out reward for push drawers and push chairs task
        else:
            # failed subgoal penalty
            reward = self.failed_subgoal_penalty
        
        done, info = self.get_termination([], info)
        if self.arena in ['push_drawers', 'push_chairs']:
            done = False # push drawers and push chairs task never done

        if self.arena == 'button_door':
            button_state = p.getJointState(self.buttons[self.door_idx].body_id, self.button_axis_link_id)[0]
            if not self.button_pressed and button_state < self.button_threshold:
                print("OPEN DOOR")
                self.button_pressed = True
                self.doors[self.door_idx].set_position([100.0, 100.0, 0.0])
                reward += self.button_reward
        elif self.arena == 'push_door':
            new_door_angle = p.getJointState(self.doors[self.door_idx].body_id, self.door_axis_link_id)[0]
            door_angle_diff = new_door_angle - self.door_angles[self.door_idx]
            reward += door_angle_diff
            self.door_angles[self.door_idx] = new_door_angle
        elif self.arena == 'obstacles':
            new_obstacles_moved_dist = 0.0
            for obstacle, original_obstacle_pose in zip(self.obstacles, self.obstacle_poses):
                obstacle_pose = get_base_values(obstacle.body_id)
                new_obstacles_moved_dist += l2_distance(np.array(obstacle_pose[:2]),
                                                        original_obstacle_pose[:2])
            obstacles_moved_dist_diff = new_obstacles_moved_dist - self.obstacles_moved_dist
            reward += (obstacles_moved_dist_diff * 5.0)
            # print('obstacles_moved_dist_diff', obstacles_moved_dist_diff)
            self.obstacles_moved_dist = new_obstacles_moved_dist
        elif self.arena == 'semantic_obstacles':
            new_obstacles_moved_dist = 0.0
            for obstacle, original_obstacle_pose in zip(self.obstacles, self.semantic_obstacle_poses):
                obstacle_pose = get_base_values(obstacle.body_id)
                new_obstacles_moved_dist += l2_distance(np.array(obstacle_pose[:2]),
                                                        original_obstacle_pose[:2])
            obstacles_moved_dist_diff = new_obstacles_moved_dist - self.obstacles_moved_dist
            reward += (obstacles_moved_dist_diff * 5.0)
            # print('obstacles_moved_dist_diff', obstacles_moved_dist_diff)
            self.obstacles_moved_dist = new_obstacles_moved_dist
        elif self.arena == 'push_drawers':
            drawers_diff = 0
            for i, interactive_obj in enumerate(self.caibnet_drawers):
                body_id = interactive_obj.body_id
                for joint_id in range(p.getNumJoints(body_id)):
                    jointIndex, jointName, jointType, _, _, _, _, _, \
                    jointLowerLimit, jointUpperLimit, _,_,_,_,_,_,_ = p.getJointInfo(body_id, joint_id)
                    if jointType == p.JOINT_REVOLUTE or jointType == p.JOINT_PRISMATIC:
                        joint_pos = p.getJointState(body_id, joint_id)[0]
                        drawers_diff += self.cabinet_drawers_states[i][joint_id] - joint_pos        
                        self.cabinet_drawers_states[i][joint_id] = joint_pos

            reward += drawers_diff * 5.0
        elif self.arena == 'push_chairs':
            table_pos = np.array(self.table.get_position())[:2]

            table_dist_before = np.linalg.norm(np.array(self.chair_poses[0][0][:2]) - table_pos) + \
                                np.linalg.norm(np.array(self.chair_poses[1][0][:2]) - table_pos)

            table_dist_after = np.linalg.norm(np.array(self.chairs[0].get_position())[:2] - table_pos) + \
                               np.linalg.norm(np.array(self.chairs[1].get_position())[:2] - table_pos)

            self.chair_poses[0] = self.chairs[0].get_position_rotation()
            self.chair_poses[1] = self.chairs[1].get_position_rotation()

            reward += 20 * (table_dist_before - table_dist_after)
        
        if not use_base:
            set_joint_positions(self.robot_id, self.arm_joint_ids, self.arm_default_joint_positions)
            self.state = self.get_state()

        if done and self.automatic_reset:
            self.state = self.reset()

        # self.state['current_step'] = self.current_step

        # print('compute_next_step', self.state['current_step'])

        # print('reward', reward)
        # time.sleep(3)

        return self.state, reward, done, info

    def reset_initial_and_target_pos(self):
        self.initial_orn_z = np.random.uniform(-np.pi, np.pi)
<<<<<<< HEAD
        if self.arena in ['push_drawers', 'push_chairs']:
            self.initial_orn_z = np.pi/2.0
        if self.arena in ['button_door', 'push_door', 'obstacles', 'semantic_obstacles','push_drawers']:
=======
        if self.arena in ['button_door', 'push_door', 'obstacles', 'semantic_obstacles','push_drawers', 'push_chairs']:
>>>>>>> d51839c3
            floor_height = self.scene.get_floor_height(self.floor_num)

            self.initial_pos = np.array([
                np.random.uniform(self.initial_pos_range[0][0], self.initial_pos_range[0][1]),
                np.random.uniform(self.initial_pos_range[1][0], self.initial_pos_range[1][1]),
                floor_height
            ])

            self.initial_height = floor_height + self.random_init_z_offset

            self.robots[0].set_position(pos=[self.initial_pos[0],
                                             self.initial_pos[1],
                                             self.initial_height])
            self.robots[0].set_orientation(orn=quatToXYZW(euler2quat(0, 0, self.initial_orn_z), 'wxyz'))

            if self.arena in ['button_door', 'push_door']:
                self.door_idx = np.random.randint(0, len(self.doors))
                door_target_pos = self.door_target_pos[self.door_idx]
                self.target_pos = np.array([
                    np.random.uniform(door_target_pos[0][0], door_target_pos[0][1]),
                    np.random.uniform(door_target_pos[1][0], door_target_pos[1][1]),
                    floor_height
                ])
            else:
                #self.target_pos = np.array([-5.0, 0.0, floor_height]) Avonia target
                self.target_pos = np.array([
                    np.random.uniform(self.target_pos_range[0][0], self.target_pos_range[0][1]),
                    np.random.uniform(self.target_pos_range[1][0], self.target_pos_range[1][1]),
                    floor_height
                ])

        else:
            floor_height = self.scene.get_floor_height(self.floor_num)
            self.initial_height = floor_height + self.random_init_z_offset
            super(MotionPlanningBaseArmEnv, self).reset_initial_and_target_pos()

    def before_reset_agent(self):
        if self.arena in ['push_door', 'button_door']:
            self.door_angles = np.zeros(len(self.doors))
            for door, angle, pos, orn in zip(self.doors, self.door_angles, self.door_positions, self.door_rotations):
                p.resetJointState(door.body_id, self.door_axis_link_id, targetValue=angle, targetVelocity=0.0)
                door.set_position_rotation(pos, quatToXYZW(euler2quat(0, 0, orn), 'wxyz'))
            if self.arena == 'button_door':
                self.button_pressed = False
                self.button_states = np.zeros(len(self.buttons))
                for button, button_pos_range, button_rotation, button_state in \
                        zip(self.buttons, self.button_positions, self.button_rotations, self.button_states):
                    button_pos = np.array([
                        np.random.uniform(button_pos_range[0][0], button_pos_range[0][1]),
                        np.random.uniform(button_pos_range[1][0], button_pos_range[1][1]),
                        1.2
                    ])
                    button.set_position_rotation(button_pos, quatToXYZW(euler2quat(0, 0, button_rotation), 'wxyz'))
                    p.resetJointState(button.body_id, self.button_axis_link_id,
                                      targetValue=button_state, targetVelocity=0.0)
        elif self.arena in ['obstacles', 'semantic_obstacles']:
            self.obstacle_states = [None] * len(self.obstacles)
            self.obstacles_moved_dist = 0.0

            if self.arena == 'semantic_obstacles':
                np.random.shuffle(self.semantic_obstacle_poses)
                obstacle_poses = self.semantic_obstacle_poses
            else:
                obstacle_poses = self.obstacle_poses

            for obstacle, obstacle_pose in zip(self.obstacles, obstacle_poses):
                set_base_values_with_z(obstacle.body_id, [obstacle_pose[0], obstacle_pose[1], 0], obstacle_pose[2])
        elif self.arena == 'push_drawers':
            self.cabinet_drawers_states = [dict() for _ in range(len(self.caibnet_drawers))]
            for i, interactive_obj in enumerate(self.caibnet_drawers):
                body_id = interactive_obj.body_id
                for joint_id in range(p.getNumJoints(body_id)):
                    jointIndex, jointName, jointType, _, _, _, _, _, \
                    jointLowerLimit, jointUpperLimit, _,_,_,_,_,_,_ = p.getJointInfo(body_id, joint_id)
                    if jointType == p.JOINT_REVOLUTE or jointType == p.JOINT_PRISMATIC:
                        joint_pos = np.random.uniform(jointLowerLimit, jointUpperLimit)
                        self.cabinet_drawers_states[i][joint_id] = joint_pos
                        p.resetJointState(body_id, jointIndex, targetValue=joint_pos, targetVelocity=0)

        elif self.arena == 'push_chairs':
            self.chair_poses = []
            self.chairs[0].set_position_rotation([-4.8,1.5,0.63], [0,0,1,1])
            self.chairs[1].set_position_rotation([-3,1.5,0.63], [0,0,-1,1]) 
            self.chair_poses.append(self.chairs[0].get_position_rotation())
            self.chair_poses.append(self.chairs[1].get_position_rotation())


    def reset(self):
        self.state = super(MotionPlanningBaseArmEnv, self).reset()
        # self.state['current_step'] = self.current_step
        if self.arena in ['push_drawers', 'push_chairs']:
            del self.state['sensor']
        return self.state


if __name__ == '__main__':
    parser = argparse.ArgumentParser()
    parser.add_argument(
        '--config',
        '-c',
        help='which config file to use [default: use yaml files in examples/configs]')
    parser.add_argument('--mode',
                        '-m',
                        choices=['headless', 'gui'],
                        default='headless',
                        help='which mode for simulation (default: headless)')

    parser.add_argument('--arena',
                        '-a',
                        choices=['button_door', 'push_door', 'obstacles', 'semantic_obstacles', 'empty', 'push_drawers', 'push_chairs'],
                        default='push_door',
                        help='which arena to train or test (default: push_door)')

    args = parser.parse_args()

    nav_env = MotionPlanningBaseArmEnv(config_file=args.config,
                                       mode=args.mode,
                                       action_timestep=1 / 500.0,
                                       physics_timestep=1 / 500.0,
                                       eval=args.mode == 'gui',
                                       arena=args.arena,
                                       )

    for episode in range(100):
        print('Episode: {}'.format(episode))
        start = time.time()
        state = nav_env.reset()
        for i in range(25):
            # print('Step: {}'.format(i))
            action = nav_env.action_space.sample()
            state, reward, done, info = nav_env.step(action)
            # embed()
            print('Reward:', reward)
            # time.sleep(0.05)
            # nav_env.step()
            # for step in range(50):  # 500 steps, 50s world time
            #    action = nav_env.action_space.sample()
            #    state, reward, done, _ = nav_env.step(action)
            #    # print('reward', reward)
            if done:
                print('Episode finished after {} timesteps'.format(i + 1))
                break
        print(time.time() - start)

    for key in nav_env.times:
        print(key, len(nav_env.times[key]), np.sum(nav_env.times[key]), np.mean(nav_env.times[key]))

    nav_env.clean()<|MERGE_RESOLUTION|>--- conflicted
+++ resolved
@@ -1345,13 +1345,9 @@
 
     def reset_initial_and_target_pos(self):
         self.initial_orn_z = np.random.uniform(-np.pi, np.pi)
-<<<<<<< HEAD
         if self.arena in ['push_drawers', 'push_chairs']:
             self.initial_orn_z = np.pi/2.0
-        if self.arena in ['button_door', 'push_door', 'obstacles', 'semantic_obstacles','push_drawers']:
-=======
         if self.arena in ['button_door', 'push_door', 'obstacles', 'semantic_obstacles','push_drawers', 'push_chairs']:
->>>>>>> d51839c3
             floor_height = self.scene.get_floor_height(self.floor_num)
 
             self.initial_pos = np.array([
