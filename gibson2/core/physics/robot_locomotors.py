from gibson2.core.physics.robot_bases import BaseRobot
import numpy as np
import pybullet as p
import os
import gym, gym.spaces
from transforms3d.euler import euler2quat, euler2mat
from transforms3d.quaternions import quat2mat, qmult
import transforms3d.quaternions as quat
import sys

class WalkerBase(BaseRobot):
    """ Built on top of BaseRobot
    Handles action_dim, sensor_dim, scene
    base_position, apply_action, calc_state
    reward
    """

    def __init__(self,
                 filename,  # robot file name
                 robot_name,  # robot name
                 action_dim,  # action dimension
                 power,
                 initial_pos,
                 scale,
                 sensor_dim=None,
                 resolution=512,
                 control='torque',
                 ):
        BaseRobot.__init__(self, filename, robot_name, scale)
        self.control = control
        self.resolution = resolution
        self.obs_dim = None
        self.obs_dim = [self.resolution, self.resolution, 0]

        assert type(sensor_dim) == int, "Sensor dimension must be int, got {}".format(type(sensor_dim))
        assert type(action_dim) == int, "Action dimension must be int, got {}".format(type(action_dim))

        action_high = np.ones([action_dim])
        self.action_space = gym.spaces.Box(-action_high, action_high, dtype=np.float32)
        obs_high = np.inf * np.ones(self.obs_dim)
        self.observation_space = gym.spaces.Box(-obs_high, obs_high, dtype=np.float32)
        sensor_high = np.inf * np.ones([sensor_dim])
        self.sensor_space = gym.spaces.Box(-sensor_high, sensor_high, dtype=np.float32)

        self.power = power
        self.camera_x = 0
        self.initial_pos = initial_pos
        self.body_xyz = [0, 0, 0]
        self.action_dim = action_dim
        self.scale = scale
        self.sensor_dim = sensor_dim

    def robot_specific_reset(self):
        for j in self.ordered_joints:
            j.reset_joint_state(np.random.uniform(low=-0.1, high=0.1), 0)

    def get_position(self):
        '''Get current robot position
        '''
        return self.robot_body.get_position()

    def get_orientation(self):
        '''Return robot orientation
        '''
        return self.robot_body.get_orientation()

    def set_position(self, pos):
        self.robot_body.reset_position(pos)

    def set_orientation(self, orn):
        self.robot_body.set_orientation(orn)

    def move_by(self, delta):
        new_pos = np.array(delta) + self.get_position()
        self.robot_body.reset_position(new_pos)

    def move_forward(self, forward=0.05):
        x, y, z, w = self.robot_body.get_orientation()
        self.move_by(quat2mat([w, x, y, z]).dot(np.array([forward, 0, 0])))

    def move_backward(self, backward=0.05):
        x, y, z, w = self.robot_body.get_orientation()
        self.move_by(quat2mat([w, x, y, z]).dot(np.array([-backward, 0, 0])))

    def turn_left(self, delta=0.03):
        orn = self.robot_body.get_orientation()
        new_orn = qmult((euler2quat(-delta, 0, 0)), orn)
        self.robot_body.set_orientation(new_orn)

    def turn_right(self, delta=0.03):
        orn = self.robot_body.get_orientation()
        new_orn = qmult((euler2quat(delta, 0, 0)), orn)
        self.robot_body.set_orientation(new_orn)

    def get_rpy(self):
        return self.robot_body.bp_pose.rpy()

    def apply_action(self, a):
        if isinstance(a, list):
            action = np.array(a)

        if self.control == 'torque':
            for n, j in enumerate(self.ordered_joints):
                j.set_motor_torque(self.power * j.power_coef * float(np.clip(a[n], -1, +1)))
        elif self.control == 'velocity':
            for n, j in enumerate(self.ordered_joints):
                j.set_motor_velocity(self.power * j.power_coef * float(np.clip(a[n], -1, +1)))
        elif self.control == 'position':
            for n, j in enumerate(self.ordered_joints):
                j.set_motor_position(a[n])
        elif type(self.control) is list or type(self.control) is tuple:  # if control is a tuple, set different control
            # type for each joint
            for n, j in enumerate(self.ordered_joints):
                if self.control[n] == 'torque':
                    j.set_motor_torque(self.power * j.power_coef * float(np.clip(a[n], -1, +1)))
                elif self.control[n] == 'velocity':
                    j.set_motor_velocity(self.power * j.power_coef * float(np.clip(a[n], -1, +1)))
                elif self.control[n] == 'position':
                    j.set_motor_position(a[n])
        else:
            pass

    def calc_state(self):
        j = np.array([j.get_joint_relative_state() for j in self.ordered_joints], dtype=np.float32).flatten()
        self.joint_speeds = j[1::2]
        self.joints_at_limit = np.count_nonzero(np.abs(j[0::2]) > 0.99)

        body_pose = self.robot_body.pose()
        parts_xyz = np.array([p.pose().xyz() for p in self.parts.values()]).flatten()
        self.body_xyz = (
            parts_xyz[0::3].mean(), parts_xyz[1::3].mean(),
            body_pose.xyz()[2])  # torso z is more informative than mean z
        self.dist_to_start = np.linalg.norm(np.array(self.body_xyz) - np.array(self.initial_pos))
        self.body_rpy = body_pose.rpy()
        z = self.body_xyz[2]
        r, p, yaw = self.body_rpy
        rot_x = np.array(
            [[1, 0, 0],
             [0, np.cos(-r), -np.sin(-r)],
             [0, np.sin(-r), np.cos(-r)]]
        )
        rot_y = np.array(
            [[np.cos(-p), 0, np.sin(-p)],
             [0, 1, 0],
             [-np.sin(-p), 0, np.cos(-p)]]
        )
        rot_z = np.array(
            [[np.cos(-yaw), -np.sin(-yaw), 0],
             [np.sin(-yaw), np.cos(-yaw), 0],
             [0, 0, 1]]
        )
        # rotate speed back to body point of view
        vx, vy, vz = np.dot(rot_x, np.dot(rot_y, np.dot(rot_z, self.robot_body.velocity())))

        more = np.array([z,
                         0.3 * vx, 0.3 * vy, 0.3 * vz,
                         # 0.3 is just scaling typical speed into -1..+1, no physical sense here
                         r, p, yaw], dtype=np.float32)

        return np.clip(np.concatenate([more] + [j]), -5, +5)

class Ant(WalkerBase):
    model_type = "MJCF"
    default_scale = 1
    def __init__(self, config):
        self.config = config
        scale = config["robot_scale"] if "robot_scale" in config.keys() else self.default_scale
        WalkerBase.__init__(self, "ant.xml", "torso", action_dim=8,
                            sensor_dim=28, power=2.5, scale=scale,
                            initial_pos=config['initial_pos'],
                            resolution=config["resolution"],
                            )
        self.r_f = 0.1
        self.is_discrete = config["is_discrete"]

        if config["is_discrete"]:
            self.action_space = gym.spaces.Discrete(17)
            self.torque = 10
            ## Hip_1, Ankle_1, Hip_2, Ankle_2, Hip_3, Ankle_3, Hip_4, Ankle_4 
            self.action_list = [[self.r_f * self.torque, 0, 0, 0, 0, 0, 0, 0],
                                [0, self.r_f * self.torque, 0, 0, 0, 0, 0, 0],
                                [0, 0, self.r_f * self.torque, 0, 0, 0, 0, 0],
                                [0, 0, 0, self.r_f * self.torque, 0, 0, 0, 0],
                                [0, 0, 0, 0, self.r_f * self.torque, 0, 0, 0],
                                [0, 0, 0, 0, 0, self.r_f * self.torque, 0, 0],
                                [0, 0, 0, 0, 0, 0, self.r_f * self.torque, 0],
                                [0, 0, 0, 0, 0, 0, 0, self.r_f * self.torque],
                                [-self.r_f * self.torque, 0, 0, 0, 0, 0, 0, 0],
                                [0, -self.r_f * self.torque, 0, 0, 0, 0, 0, 0],
                                [0, 0, -self.r_f * self.torque, 0, 0, 0, 0, 0],
                                [0, 0, 0, -self.r_f * self.torque, 0, 0, 0, 0],
                                [0, 0, 0, 0, -self.r_f * self.torque, 0, 0, 0],
                                [0, 0, 0, 0, 0, -self.r_f * self.torque, 0, 0],
                                [0, 0, 0, 0, 0, 0, -self.r_f * self.torque, 0],
                                [0, 0, 0, 0, 0, 0, 0, -self.r_f * self.torque],
                                [0, 0, 0, 0, 0, 0, 0, 0]]

            self.setup_keys_to_action()

    def apply_action(self, action):
        if isinstance(action, list):
            action = np.array(action)

        if self.is_discrete:
            realaction = self.action_list[action]
        else:
            realaction = action
        WalkerBase.apply_action(self, realaction)

    def setup_keys_to_action(self):
        self.keys_to_action = {
            (ord('1'),): 0,
            (ord('2'),): 1,
            (ord('3'),): 2,
            (ord('4'),): 3,
            (ord('5'),): 4,
            (ord('6'),): 5,
            (ord('7'),): 6,
            (ord('8'),): 7,
            (ord('9'),): 8,
            (ord('0'),): 9,
            (ord('q'),): 10,
            (ord('w'),): 11,
            (ord('e'),): 12,
            (ord('r'),): 13,
            (ord('t'),): 14,
            (ord('y'),): 15,
            (): 4
        }


class Humanoid(WalkerBase):
    self_collision = True
    model_type = "MJCF"
    default_scale = 1
    glass_offset = 0.3

    def __init__(self, config):
        self.config = config
        scale = config["robot_scale"] if "robot_scale" in config.keys() else self.default_scale
        WalkerBase.__init__(self, "humanoid.xml", "torso", action_dim=17,
                            sensor_dim=40, power=0.41, scale=scale,
                            initial_pos=config['initial_pos'],
                            resolution=config["resolution"],
                            )
        self.glass_id = None
        self.is_discrete = config["is_discrete"]
        if self.is_discrete:
            self.action_space = gym.spaces.Discrete(5)
            self.torque = 0.1
            self.action_list = np.concatenate((np.ones((1, 17)), np.zeros((1, 17)))).tolist()
            self.setup_keys_to_action()

    def robot_specific_reset(self):
        humanoidId = -1
        numBodies = p.getNumBodies()
        for i in range(numBodies):
            bodyInfo = p.getBodyInfo(i)
            if bodyInfo[1].decode("ascii") == 'humanoid':
                humanoidId = i
        ## Spherical radiance/glass shield to protect the robot's camera

        WalkerBase.robot_specific_reset(self)

        if self.glass_id is None:
            glass_path = os.path.join(self.physics_model_dir, "glass.xml")
            glass_id = p.loadMJCF(glass_path)[0]
            self.glass_id = glass_id
            p.changeVisualShape(self.glass_id, -1, rgbaColor=[0, 0, 0, 0])
            p.createMultiBody(baseVisualShapeIndex=glass_id, baseCollisionShapeIndex=-1)
            cid = p.createConstraint(humanoidId, -1, self.glass_id, -1, p.JOINT_FIXED,
                                     jointAxis=[0, 0, 0], parentFramePosition=[0, 0, self.glass_offset],
                                     childFramePosition=[0, 0, 0])

        robot_pos = list(self.get_position())
        robot_pos[2] += self.glass_offset
        robot_orn = self.get_orientation()
        p.resetBasePositionAndOrientation(self.glass_id, robot_pos, robot_orn)

        self.motor_names = ["abdomen_z", "abdomen_y", "abdomen_x"]
        self.motor_power = [100, 100, 100]
        self.motor_names += ["right_hip_x", "right_hip_z", "right_hip_y", "right_knee"]
        self.motor_power += [100, 100, 300, 200]
        self.motor_names += ["left_hip_x", "left_hip_z", "left_hip_y", "left_knee"]
        self.motor_power += [100, 100, 300, 200]
        self.motor_names += ["right_shoulder1", "right_shoulder2", "right_elbow"]
        self.motor_power += [75, 75, 75]
        self.motor_names += ["left_shoulder1", "left_shoulder2", "left_elbow"]
        self.motor_power += [75, 75, 75]
        self.motors = [self.jdict[n] for n in self.motor_names]

    def apply_action(self, a):

        if isinstance(action, list):
            action = np.array(action)

        if self.is_discrete:
            realaction = self.action_list[a]
        else:
            force_gain = 1
            for i, m, power in zip(range(17), self.motors, self.motor_power):
                m.set_motor_torque(float(force_gain * power * self.power * a[i]))
            # m.set_motor_torque(float(force_gain * power * self.power * np.clip(a[i], -1, +1)))

    def setup_keys_to_action(self):
        self.keys_to_action = {
            (ord('w'),): 0,
            (): 1
        }


class Husky(WalkerBase):
    mjcf_scaling = 1
    model_type = "URDF"
    default_scale = 1

    def __init__(self, config):
        self.config = config
        scale = config["robot_scale"] if "robot_scale" in config.keys() else self.default_scale

        WalkerBase.__init__(self, "husky.urdf", "base_link", action_dim=4,
                            sensor_dim=17, power=2.5, scale=scale,
                            initial_pos=config['initial_pos'],
                            resolution=config["resolution"],
                            )
        self.is_discrete = config["is_discrete"]

        if self.is_discrete:
            self.action_space = gym.spaces.Discrete(5)
            self.torque = 0.03
            self.action_list = [[self.torque, self.torque, self.torque, self.torque],
                                [-self.torque, -self.torque, -self.torque, -self.torque],
                                [self.torque, -self.torque, self.torque, -self.torque],
                                [-self.torque, self.torque, -self.torque, self.torque],
                                [0, 0, 0, 0]]

            self.setup_keys_to_action()
        else:
            action_high = 0.02 * np.ones([4])
            self.action_space = gym.spaces.Box(-action_high, action_high, dtype=np.float32)

    def apply_action(self, action):
        if isinstance(action, list):
            action = np.array(action)

        if self.is_discrete:
            realaction = self.action_list[action]
        else:
            realaction = action
        WalkerBase.apply_action(self, realaction)

    def steering_cost(self, action):
        if not self.is_discrete:
            return 0
        if action == 2 or action == 3:
            return -0.1
        else:
            return 0

    def robot_specific_reset(self):
        WalkerBase.robot_specific_reset(self)

    def alive_bonus(self, z, pitch):
        top_xyz = self.parts["top_bumper_link"].pose().xyz()
        bottom_xyz = self.parts["base_link"].pose().xyz()
        alive = top_xyz[2] > bottom_xyz[2]
        return +1 if alive else -100  # 0.25 is central sphere rad, die if it scrapes the ground

    def setup_keys_to_action(self):
        self.keys_to_action = {
            (ord('w'),): 0,  ## forward
            (ord('s'),): 1,  ## backward
            (ord('d'),): 2,  ## turn right
            (ord('a'),): 3,  ## turn left
            (): 4
        }

    def calc_state(self):
        base_state = WalkerBase.calc_state(self)
        angular_velocity = self.robot_body.angular_velocity()
        return np.concatenate((base_state, np.array(angular_velocity)))



class Quadrotor(WalkerBase):
    model_type = "URDF"
    default_scale = 1
    mjcf_scaling = 1

    def __init__(self, config):
        self.config = config
        scale = config["robot_scale"] if "robot_scale" in config.keys() else self.default_scale
        self.is_discrete = config["is_discrete"]
        WalkerBase.__init__(self, "quadrotor.urdf", "base_link", action_dim=6,
                            sensor_dim=6, power=2.5, scale=scale,
                            initial_pos=config['initial_pos'],
                            resolution=config["resolution"],
                            )
        if self.is_discrete:
            self.action_space = gym.spaces.Discrete(7)

            self.action_list = [[1, 0, 0, 0, 0, 0],
                                [-1, 0, 0, 0, 0, 0],
                                [0, 1, 0, 0, 0, 0],
                                [0, -1, 0, 0, 0, 0],
                                [0, 0, 1, 0, 0, 0],
                                [0, 0, -1, 0, 0, 0],
                                [0, 0, 0, 0, 0, 0]
                                ]
            self.setup_keys_to_action()
        else:
            action_high = 0.02 * np.ones([6])
            self.action_space = gym.spaces.Box(-action_high, action_high, dtype=np.float32)


    def apply_action(self, action):
        if isinstance(action, list):
            action = np.array(action)

        if self.is_discrete:
            realaction = self.action_list[action]
        else:
            realaction = action

        p.setGravity(0, 0, 0)
        p.resetBaseVelocity(self.robot_ids[0], realaction[:3], realaction[3:])

    def setup_keys_to_action(self):
        self.keys_to_action = {
            (ord('w'),): 0,  ## +x
            (ord('s'),): 1,  ## -x
            (ord('d'),): 2,  ## +y
            (ord('a'),): 3,  ## -y
            (ord('z'),): 4,  ## +z
            (ord('x'),): 5,  ## -z
            (): 6
        }


class Turtlebot(WalkerBase):
    mjcf_scaling = 1
    model_type = "URDF"
    default_scale = 1

    def __init__(self, config):
        self.config = config
        scale = config["robot_scale"] if "robot_scale" in config.keys() else self.default_scale
        WalkerBase.__init__(self, "turtlebot/turtlebot.urdf", "base_link", action_dim=2,
                            sensor_dim=14, power=2.5, scale=scale,
                            initial_pos=config['initial_pos'],
                            resolution=config["resolution"],
                            control='velocity',
                            )
        self.is_discrete = config["is_discrete"]
<<<<<<< HEAD
        self.vel = 0.25
        if self.is_discrete:
            self.action_space = gym.spaces.Discrete(5)
            self.action_list = [[self.vel, self.vel],
                                [-self.vel, -self.vel],
                                [self.vel, -self.vel],
                                [-self.vel, self.vel],
                                [0, 0]]
            self.setup_keys_to_action()
        else:
            action_high = self.vel * np.ones([2])
            self.action_space = gym.spaces.Box(-action_high, action_high)
=======
        self.velocity = config.get('velocity', 1.0)
        print('velocity', self.velocity)
        if self.is_discrete:
            # self.action_space = gym.spaces.Discrete(5)
            # self.action_list = [[self.velocity * 0.5, self.velocity * 0.5],
            #                     [-self.velocity * 0.5, -self.velocity * 0.5],
            #                     [self.velocity * 0.5, -self.velocity * 0.5],
            #                     [-self.velocity * 0.5, self.velocity * 0.5],
            #                     [0, 0]]
            self.action_space = gym.spaces.Discrete(3)
            self.action_list = [[self.velocity, self.velocity],
                                [self.velocity * 0.5, -self.velocity * 0.5],
                                [-self.velocity * 0.5, self.velocity * 0.5]]
            self.setup_keys_to_action()
        else:
            self.action_space = gym.spaces.Box(shape=(self.action_dim,), low=0.0, high=1.0, dtype=np.float32)
            self.action_low = -self.velocity * np.ones([self.action_dim])
            self.action_high = -self.action_low
>>>>>>> f7df8420

    def apply_action(self, action):
        if isinstance(action, list):
            action = np.array(action)

        if self.is_discrete:
            realaction = self.action_list[action]
        else:
            realaction = action
        WalkerBase.apply_action(self, realaction)

    def setup_keys_to_action(self):
        self.keys_to_action = {
            (ord('w'),): 0,  ## forward
            (ord('s'),): 1,  ## backward
            (ord('d'),): 2,  ## turn right
            (ord('a'),): 3,  ## turn left
            (): 4
        }

    def calc_state(self):
        base_state = WalkerBase.calc_state(self)
        angular_velocity = self.robot_body.angular_velocity()
        return np.concatenate((base_state, np.array(angular_velocity)))


class JR2(WalkerBase):
    mjcf_scaling = 1
    model_type = "URDF"
    default_scale = 1

    def __init__(self, config):
        self.config = config
        scale = config["robot_scale"] if "robot_scale" in config.keys() else self.default_scale
        WalkerBase.__init__(self, "jr2_urdf/jr2.urdf", "base_link", action_dim=4,
                            sensor_dim=17, power=2.5, scale=scale,
                            initial_pos=config['initial_pos'],
                            resolution=config["resolution"],
                            control=['velocity', 'velocity', 'position', 'position'],
                            )
        self.is_discrete = config["is_discrete"]
        self.velocity = config.get('velocity', 1.0)
        print('velocity', self.velocity)

        if self.is_discrete:
            self.action_space = gym.spaces.Discrete(5)
<<<<<<< HEAD
            self.vel = 0.01
            self.action_list = [[self.vel, self.vel, 0, 0.2],
                                [-self.vel, -self.vel, 0, -0.2],
                                [self.vel, -self.vel, -0.5, 0],
                                [-self.vel, self.vel, 0.5, 0],
=======
            self.action_list = [[self.velocity * 0.5, self.velocity * 0.5, 0, 0.2],
                                [-self.velocity * 0.5, -self.velocity * 0.5, 0, -0.2],
                                [self.velocity * 0.5, -self.velocity * 0.5, -0.5, 0],
                                [-self.velocity * 0.5, self.velocity * 0.5, 0.5, 0],
>>>>>>> f7df8420
                                [0, 0, 0, 0]]

            self.setup_keys_to_action()
        else:
<<<<<<< HEAD
            action_high = 0.02 * np.ones([4])
            self.action_space = gym.spaces.Box(-action_high, action_high)
=======
            action_high = self.velocity * np.ones([4])
            self.action_space = gym.spaces.Box(-action_high, action_high, dtype=np.float32)
>>>>>>> f7df8420

    def apply_action(self, action):
        if isinstance(action, list):
            action = np.array(action)

        if self.is_discrete:
            realaction = self.action_list[action]
        else:
            realaction = action
        WalkerBase.apply_action(self, realaction)

    def setup_keys_to_action(self):
        self.keys_to_action = {
            (ord('w'),): 0,  ## forward
            (ord('s'),): 1,  ## backward
            (ord('d'),): 2,  ## turn right
            (ord('a'),): 3,  ## turn left
            (): 4
        }

    def calc_state(self):
        base_state = WalkerBase.calc_state(self)
        angular_velocity = self.robot_body.angular_velocity()
        return np.concatenate((base_state, np.array(angular_velocity)))



class JR2_Kinova(WalkerBase):
    mjcf_scaling = 1
    model_type = "URDF"
    default_scale = 1

    def __init__(self, config):
        self.config = config
        scale = config["robot_scale"] if "robot_scale" in config.keys() else self.default_scale
        WalkerBase.__init__(self, "jr2_urdf/jr2_kinova.urdf", "base_link", action_dim=12,
                            sensor_dim=33, power=2.5, scale=scale,
                            initial_pos=config['initial_pos'],
                            resolution=config["resolution"],
<<<<<<< HEAD
                            control=['velocity', 'velocity', 'position', 'position', 'position', 'position',
                                     'position', 'position', 'position', 'position', 'position', 'position'],
                            )
        self.is_discrete = False

        action_high = 0.02 * np.ones([4])
        self.action_space = gym.spaces.Box(-action_high, action_high)

    def apply_action(self, action):
        WalkerBase.apply_action(self, action)
=======
                            # control=['velocity'] * 2 + ['position'] * 10,
                            control=['velocity'] * 12,
                            )
        self.is_discrete = False
        self.wheel_velocity = config.get('wheel_velocity', 0.1)
        self.arm_velocity = config.get('arm_velocity', 0.01)

        # wheel_dim = 2
        # camera_dim = 2
        # arm_dim = 8
        # assert self.action_dim == wheel_dim + camera_dim + arm_dim
        self.action_low = np.array([-self.wheel_velocity] * 2 + [-self.arm_velocity] * 8)
        self.action_high = -self.action_low
        self.action_space = gym.spaces.Box(shape=(10,), low=-1.0, high=1.0, dtype=np.float32)
        # self.action_low = np.array([-self.wheel_velocity] * 2 + [-self.arm_velocity] * 1)
        # self.action_high = -self.action_low
        # self.action_space = gym.spaces.Box(shape=(3,), low=0.0, high=1.0)
        assert np.array_equal(self.action_low, -self.action_high)

        ##############################################################################################
        #
        # self.action_low = np.array([-self.velocity, -self.velocity,
        #                             -np.pi, 0.872664625997, 0.610865238198, -np.pi, -np.pi, -np.pi,
        #                             0.0, 0.0])
        # self.action_high = np.array([self.velocity, self.velocity,
        #                              np.pi, 5.41052068118, 5.67232006898, np.pi, np.pi, np.pi,
        #                              2.0, 2.0])
        # self.action_space = gym.spaces.Box(shape=(10,), low=0.0, high=1.0)
        # self.action_low = np.array([-self.velocity, -self.velocity, -np.pi])
        # self.action_high = np.array([self.velocity, self.velocity, np.pi])
        # self.action_space = gym.spaces.Box(shape=(3,), low=0.0, high=1.0)
        #self.action_low = np.array([-0.05, -0.05,
        #                            -np.pi, 0.872664625997, 0.610865238198, -np.pi])
        #self.action_high = np.array([0.05, 0.05,
        #                             np.pi, 5.41052068118, 5.67232006898, np.pi])
        #self.action_space = gym.spaces.Box(shape=(6,), low=0.0, high=1.0)
        # self.action_low = np.array([-0.05, -0.05,
        #                             -np.pi, 0.872664625997, 0.610865238198, -np.pi, -np.pi, -np.pi])
        # self.action_high = np.array([0.05, 0.05,
        #                              np.pi, 5.41052068118, 5.67232006898, np.pi, np.pi, np.pi])
        # self.action_space = gym.spaces.Box(shape=(8,), low=0.0, high=1.0)

    def apply_action(self, action):
        if isinstance(action, list):
            action = np.array(action)
        action = np.clip(action, self.action_space.low, self.action_space.high)
        normalized_action = self.action_high * action
        real_action = np.zeros(self.action_dim)
        real_action[:2] = normalized_action[:2]
        real_action[4:] = normalized_action[2:]
        # real_action[4] = normalized_action[2]
        #real_action[4:8] = normalized_action[2:]
        # real_action[4:10] = normalized_action[2:]
        WalkerBase.apply_action(self, real_action)
>>>>>>> f7df8420

    def calc_state(self):
        base_state = WalkerBase.calc_state(self)
        angular_velocity = self.robot_body.angular_velocity()
        return np.concatenate((base_state, np.array(angular_velocity)))<|MERGE_RESOLUTION|>--- conflicted
+++ resolved
@@ -452,20 +452,7 @@
                             control='velocity',
                             )
         self.is_discrete = config["is_discrete"]
-<<<<<<< HEAD
-        self.vel = 0.25
-        if self.is_discrete:
-            self.action_space = gym.spaces.Discrete(5)
-            self.action_list = [[self.vel, self.vel],
-                                [-self.vel, -self.vel],
-                                [self.vel, -self.vel],
-                                [-self.vel, self.vel],
-                                [0, 0]]
-            self.setup_keys_to_action()
-        else:
-            action_high = self.vel * np.ones([2])
-            self.action_space = gym.spaces.Box(-action_high, action_high)
-=======
+
         self.velocity = config.get('velocity', 1.0)
         print('velocity', self.velocity)
         if self.is_discrete:
@@ -484,7 +471,6 @@
             self.action_space = gym.spaces.Box(shape=(self.action_dim,), low=0.0, high=1.0, dtype=np.float32)
             self.action_low = -self.velocity * np.ones([self.action_dim])
             self.action_high = -self.action_low
->>>>>>> f7df8420
 
     def apply_action(self, action):
         if isinstance(action, list):
@@ -531,29 +517,17 @@
 
         if self.is_discrete:
             self.action_space = gym.spaces.Discrete(5)
-<<<<<<< HEAD
-            self.vel = 0.01
-            self.action_list = [[self.vel, self.vel, 0, 0.2],
-                                [-self.vel, -self.vel, 0, -0.2],
-                                [self.vel, -self.vel, -0.5, 0],
-                                [-self.vel, self.vel, 0.5, 0],
-=======
             self.action_list = [[self.velocity * 0.5, self.velocity * 0.5, 0, 0.2],
                                 [-self.velocity * 0.5, -self.velocity * 0.5, 0, -0.2],
                                 [self.velocity * 0.5, -self.velocity * 0.5, -0.5, 0],
                                 [-self.velocity * 0.5, self.velocity * 0.5, 0.5, 0],
->>>>>>> f7df8420
                                 [0, 0, 0, 0]]
 
             self.setup_keys_to_action()
         else:
-<<<<<<< HEAD
-            action_high = 0.02 * np.ones([4])
-            self.action_space = gym.spaces.Box(-action_high, action_high)
-=======
+
             action_high = self.velocity * np.ones([4])
             self.action_space = gym.spaces.Box(-action_high, action_high, dtype=np.float32)
->>>>>>> f7df8420
 
     def apply_action(self, action):
         if isinstance(action, list):
@@ -593,19 +567,6 @@
                             sensor_dim=33, power=2.5, scale=scale,
                             initial_pos=config['initial_pos'],
                             resolution=config["resolution"],
-<<<<<<< HEAD
-                            control=['velocity', 'velocity', 'position', 'position', 'position', 'position',
-                                     'position', 'position', 'position', 'position', 'position', 'position'],
-                            )
-        self.is_discrete = False
-
-        action_high = 0.02 * np.ones([4])
-        self.action_space = gym.spaces.Box(-action_high, action_high)
-
-    def apply_action(self, action):
-        WalkerBase.apply_action(self, action)
-=======
-                            # control=['velocity'] * 2 + ['position'] * 10,
                             control=['velocity'] * 12,
                             )
         self.is_discrete = False
@@ -659,7 +620,6 @@
         #real_action[4:8] = normalized_action[2:]
         # real_action[4:10] = normalized_action[2:]
         WalkerBase.apply_action(self, real_action)
->>>>>>> f7df8420
 
     def calc_state(self):
         base_state = WalkerBase.calc_state(self)
