import pybullet as p
import os, inspect

currentdir = os.path.dirname(os.path.abspath(inspect.getfile(inspect.currentframe())))
parentdir = os.path.dirname(currentdir)
os.sys.path.insert(0, parentdir)
import pybullet_data
from gibson2.data.datasets import get_model_path
import numpy as np
from PIL import Image
import cv2
import networkx as nx
from IPython import embed

class Scene:
    def load(self):
        raise (NotImplementedError())

class EmptyScene(Scene):
    """
    A empty scene for debugging
    """
    def load(self):
        planeName = os.path.join(pybullet_data.getDataPath(), "mjcf/ground_plane.xml")
        self.ground_plane_mjcf = p.loadMJCF(planeName)
        return [item for item in self.ground_plane_mjcf]

class StadiumScene(Scene):
    """
    A simple stadium scene for debugging
    """
    def load(self):
        #filename = os.path.join(pybullet_data.getDataPath(), "stadium_no_collision.sdf")
        filename = os.path.join(pybullet_data.getDataPath(), "plane_stadium.sdf")
        self.stadium = p.loadSDF(filename)

        planeName = os.path.join(pybullet_data.getDataPath(), "mjcf/ground_plane.xml")
        self.ground_plane_mjcf = p.loadMJCF(planeName)
        for i in self.ground_plane_mjcf:
            pos, orn = p.getBasePositionAndOrientation(i)
            p.resetBasePositionAndOrientation(i, [pos[0], pos[1], pos[2] - 0.005], orn)
 
        for i in self.ground_plane_mjcf:
            p.changeVisualShape(i, -1, rgbaColor=[1, 1, 1, 0.5])

        return [item for item in self.stadium] + [item for item in self.ground_plane_mjcf]

<<<<<<< HEAD
    def get_random_point(self, min_xy=-5, max_xy=5, min_z=0.4, max_z=0.8, random_height=False):
        return self.get_random_point_floor(0, min_xy=min_xy, max_xy=max_xy, min_z=min_z, max_z=max_z, random_height=random_height)
=======
    def get_random_point(self, random_height=False):
        return self.get_random_point_floor(0, random_height)
>>>>>>> 9dfc340d

    def get_random_point_floor(self, floor, min_xy=-5, max_xy=5, min_z=0.4, max_z=0.8, random_height=False):
        del floor
        return 0, np.array([
            np.random.uniform(min_xy, max_xy),
            np.random.uniform(min_xy, max_xy),
            np.random.uniform(min_z, max_z) if random_height else 0.0
        ])

class BuildingScene(Scene):
    """
    Gibson Environment building scenes
    """
    def __init__(self,
                 model_id,
                 trav_map_resolution=0.1,
                 trav_map_erosion=2,
                 build_graph=False,
                 should_load_replaced_objects=False,
                 num_waypoints=10,
                 waypoint_resolution=0.2,
                 ):
        """
        Load a building scene and compute traversability

        :param model_id: Scene id
        :param trav_map_resolution: traversability map resolution
        :param trav_map_erosion: erosion radius of traversability areas, should be robot footprint radius
        :param build_graph: build connectivity graph
        :param should_load_replaced_objects: load CAD objects for parts of the meshes
        :param num_waypoints: number of way points returned
        :param waypoint_resolution: resolution of adjacent way points
        """
        print("building scene: %s" % model_id)
        self.model_id = model_id
        self.trav_map_default_resolution = 0.01  # each pixel represents 0.01m
        self.trav_map_resolution = trav_map_resolution
        self.trav_map_original_size = None
        self.trav_map_size = None
        self.trav_map_erosion = trav_map_erosion
        self.build_graph = build_graph
        self.should_load_replaced_objects = should_load_replaced_objects
        self.num_waypoints = num_waypoints
        self.waypoint_interval = int(waypoint_resolution / trav_map_resolution)

    def l2_distance(self, a, b):
        return np.linalg.norm(np.array(a) - np.array(b))

    def load(self):
        """
        Load the mesh into pybullet
        """
        filename = os.path.join(get_model_path(self.model_id), "mesh_z_up_downsampled.obj")
        if os.path.isfile(filename):
            print('Using down-sampled mesh!')
        else:
            if self.should_load_replaced_objects:
                filename = os.path.join(get_model_path(self.model_id), "mesh_z_up_cleaned.obj")
            else:
                filename = os.path.join(get_model_path(self.model_id), "mesh_z_up.obj")
        scaling = [1, 1, 1]
        collisionId = p.createCollisionShape(p.GEOM_MESH,
                                             fileName=filename,
                                             meshScale=scaling,
                                             flags=p.GEOM_FORCE_CONCAVE_TRIMESH)
        visualId = -1
        boundaryUid = p.createMultiBody(baseCollisionShapeIndex=collisionId,
                                        baseVisualShapeIndex=visualId)
        p.changeDynamics(boundaryUid, -1, lateralFriction=1)

        planeName = os.path.join(pybullet_data.getDataPath(), "mjcf/ground_plane.xml")

        self.ground_plane_mjcf = p.loadMJCF(planeName)

        p.resetBasePositionAndOrientation(self.ground_plane_mjcf[0],
                                          posObj=[0, 0, 0],
                                          ornObj=[0, 0, 0, 1])
        p.changeVisualShape(boundaryUid,
                            -1,
                            rgbaColor=[168 / 255.0, 164 / 255.0, 92 / 255.0, 1.0],
                            specularColor=[0.5, 0.5, 0.5])

        p.changeVisualShape(self.ground_plane_mjcf[0],
                            -1,
                            rgbaColor=[168 / 255.0, 164 / 255.0, 92 / 255.0, 1.0],
                            specularColor=[0.5, 0.5, 0.5])

        floor_height_path = os.path.join(get_model_path(self.model_id), 'floors.txt')

        if os.path.exists(floor_height_path):
            self.floor_map = []
            self.floor_graph = []
            with open(floor_height_path, 'r') as f:
                self.floors = sorted(list(map(float, f.readlines())))
                print('floors', self.floors)
            for f in range(len(self.floors)):
                trav_map = Image.open(os.path.join(get_model_path(self.model_id), 'floor_trav_{}.png'.format(f)))
                obstacle_map = Image.open(os.path.join(get_model_path(self.model_id), 'floor_{}.png'.format(f)))
                if self.trav_map_original_size is None:
                    width, height = trav_map.size
                    assert width == height, 'trav map is not a square'
                    self.trav_map_original_size = height
                    self.trav_map_size = int(self.trav_map_original_size * self.trav_map_default_resolution / self.trav_map_resolution)
                trav_map = np.array(trav_map.resize((self.trav_map_size, self.trav_map_size)))
                obstacle_map = np.array(obstacle_map.resize((self.trav_map_size, self.trav_map_size)))
                trav_map[obstacle_map == 0] = 0
                trav_map = cv2.erode(trav_map, np.ones((self.trav_map_erosion, self.trav_map_erosion)))

                if self.build_graph:
                    g = nx.Graph()
                    for i in range(self.trav_map_size):
                        for j in range(self.trav_map_size):
                            if trav_map[i, j] > 0:
                                g.add_node((i, j))
                                # 8-connected graph
                                neighbors = [(i - 1, j - 1), (i, j - 1), (i + 1, j - 1), (i - 1, j)]
                                for n in neighbors:
                                    if 0 <= n[0] < self.trav_map_size and 0 <= n[1] < self.trav_map_size and \
                                            trav_map[n[0], n[1]] > 0:
                                        g.add_edge(n, (i, j), weight=self.l2_distance(n, (i, j)))

                    # only take the largest connected component
                    largest_cc = max(nx.connected_components(g), key=len)
                    g = g.subgraph(largest_cc).copy()
                    self.floor_graph.append(g)

                    # update trav_map accordingly
                    trav_map[:, :] = 0
                    for node in largest_cc:
                        trav_map[node[0], node[1]] = 255

                self.floor_map.append(trav_map)

        return [boundaryUid] + [item for item in self.ground_plane_mjcf]

    def get_random_floor(self):
        return np.random.randint(0, high=len(self.floors))

    def get_random_point(self, random_height=False):
        floor = self.get_random_floor()
        return self.get_random_point_floor(floor, random_height)

    def get_random_point_floor(self, floor, random_height=False):
        trav = self.floor_map[floor]
        trav_space = np.where(trav == 255)
        idx = np.random.randint(0, high=trav_space[0].shape[0])
        xy_map = np.array([trav_space[0][idx], trav_space[1][idx]])
        x, y = self.map_to_world(xy_map)
        z = self.floors[floor]
        if random_height:
            z += np.random.uniform(0.4, 0.8)
        return floor, np.array([x, y, z])

    def map_to_world(self, xy):
        axis = 0 if len(xy.shape) == 1 else 1
        return np.flip((xy - self.trav_map_size / 2.0) * self.trav_map_resolution, axis=axis)

    def world_to_map(self, xy):
        return np.flip((xy / self.trav_map_resolution + self.trav_map_size / 2.0)).astype(np.int)

    def get_shortest_path(self, floor, source_world, target_world, entire_path=False):
        # print("called shortest path", source_world, target_world)
        assert self.build_graph, 'cannot get shortest path without building the graph'
        source_map = tuple(self.world_to_map(source_world))
        target_map = tuple(self.world_to_map(target_world))

        g = self.floor_graph[floor]

        if not g.has_node(target_map):
            nodes = np.array(g.nodes)
            closest_node = tuple(nodes[np.argmin(np.linalg.norm(nodes - target_map, axis=1))])
            g.add_edge(closest_node, target_map, weight=self.l2_distance(closest_node, target_map))

        if not g.has_node(source_map):
            nodes = np.array(g.nodes)
            closest_node = tuple(nodes[np.argmin(np.linalg.norm(nodes - source_map, axis=1))])
            g.add_edge(closest_node, source_map, weight=self.l2_distance(closest_node, source_map))

        path_map = np.array(nx.astar_path(g, source_map, target_map, heuristic=self.l2_distance))

        path_world = self.map_to_world(path_map)
        geodesic_distance = np.sum(np.linalg.norm(path_world[1:] - path_world[:-1], axis=1))

        if not entire_path:
            path_world = path_world[::self.waypoint_interval][:self.num_waypoints]
            num_remaining_waypoints = self.num_waypoints - path_world.shape[0]
            if num_remaining_waypoints > 0:
                remaining_waypoints = np.tile(target_world, (num_remaining_waypoints, 1))
                path_world = np.concatenate((path_world, remaining_waypoints), axis=0)
        return path_world, geodesic_distance

    def reset_floor(self, floor=0, additional_elevation=0.05, height=None):
        height = height if height is not None else self.floors[floor] + additional_elevation
        p.resetBasePositionAndOrientation(self.ground_plane_mjcf[0],
                                          posObj=[0, 0, height],
                                          ornObj=[0, 0, 0, 1])

    def get_floor_height(self, floor):
        return self.floors[floor]<|MERGE_RESOLUTION|>--- conflicted
+++ resolved
@@ -45,13 +45,18 @@
 
         return [item for item in self.stadium] + [item for item in self.ground_plane_mjcf]
 
-<<<<<<< HEAD
     def get_random_point(self, min_xy=-5, max_xy=5, min_z=0.4, max_z=0.8, random_height=False):
         return self.get_random_point_floor(0, min_xy=min_xy, max_xy=max_xy, min_z=min_z, max_z=max_z, random_height=random_height)
-=======
-    def get_random_point(self, random_height=False):
-        return self.get_random_point_floor(0, random_height)
->>>>>>> 9dfc340d
+# =======
+#     def get_random_point(self, random_height=False):
+#         return self.get_random_point_floor(0, random_height)
+# >>>>>>> master
+
+    def get_random_floor(self):
+        return 0
+    
+    def reset_floor(self, floor=0, additional_elevation=0.02):
+        pass
 
     def get_random_point_floor(self, floor, min_xy=-5, max_xy=5, min_z=0.4, max_z=0.8, random_height=False):
         del floor
