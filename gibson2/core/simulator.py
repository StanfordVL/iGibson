--- conflicted
+++ resolved
@@ -8,15 +8,12 @@
 import gibson2
 import os
 import numpy as np
-<<<<<<< HEAD
 import collections
 import cv2
 
-=======
 import platform
 import logging
         
->>>>>>> 155d9629
 
 class Simulator:
     def __init__(self,
