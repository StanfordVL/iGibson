--- conflicted
+++ resolved
@@ -644,20 +644,16 @@
         glUniform1f(glGetUniformLocation(shaderProgram, "use_texture"), use_texture);
     }
 
-<<<<<<< HEAD
-    void draw_elements_instance(int shaderProgram, bool flag, int texture_id, int sem_id, int ins_id, int vao,
-    int face_size, py::array_t<unsigned int> faces, GLuint fb) {
-=======
     void draw_elements_instance(int shaderProgram,
-                                bool flag,
-                                int texture_id,
-                                int class_id,
-                                int instance_id,
-                                int vao,
-                                int face_size,
-                                py::array_t<unsigned int> faces,
-                                GLuint fb) {
->>>>>>> a40d8b51
+            bool flag,
+            int texture_id,
+            int class_id,
+            int instance_id,
+            int vao,
+            int face_size,
+            py::array_t<unsigned int> faces,
+            GLuint fb) {
+
         int texUnitUniform = glGetUniformLocation(shaderProgram, "texUnit");
         int semUnitUniform = glGetUniformLocation(shaderProgram, "semUnit");
         int insUnitUniform = glGetUniformLocation(shaderProgram, "insUnit");
@@ -701,19 +697,15 @@
         glUniform3f(glGetUniformLocation(shaderProgram, "light_color"), lightcolorptr[0], lightcolorptr[1], lightcolorptr[2]);
     }
 
-<<<<<<< HEAD
-    void init_material_pos_instance(int shaderProgram, py::array_t<float> pose_trans, py::array_t<float> pose_rot, int
-    class_id, int ins_id, py::array_t<float> last_trans, py::array_t<float> last_rot,
-    py::array_t<float> diffuse_color, float use_texture) {
-=======
     void init_material_pos_instance(int shaderProgram,
-                                    py::array_t<float> pose_trans,
-                                    py::array_t<float> pose_rot,
-                                    int class_id,
-                                    int instance_id,
-                                    py::array_t<float> diffuse_color,
-                                    float use_texture) {
->>>>>>> a40d8b51
+            py::array_t<float> pose_trans,
+            py::array_t<float> pose_rot,
+            int class_id,
+            int instance_id,
+            py::array_t<float> last_trans,
+            py::array_t<float> last_rot,
+            py::array_t<float> diffuse_color,
+            float use_texture) {
         float *transptr = (float *) pose_trans.request().ptr;
         float *rotptr = (float *) pose_rot.request().ptr;
         float *diffuse_ptr = (float *) diffuse_color.request().ptr;
@@ -722,13 +714,9 @@
         glUniformMatrix4fv(glGetUniformLocation(shaderProgram, "pose_trans"), 1, GL_FALSE, transptr);
         glUniformMatrix4fv(glGetUniformLocation(shaderProgram, "pose_rot"), 1, GL_TRUE, rotptr);
         glUniform3f(glGetUniformLocation(shaderProgram, "class_id"), (class_id % 16 * 16) / 256.0, (class_id / 16 % 16 * 16) / 256.0, (class_id / 256 % 16 * 16) / 256.0);
-<<<<<<< HEAD
-        glUniform3f(glGetUniformLocation(shaderProgram, "ins_id"), (ins_id % 16 * 16) / 256.0, (ins_id / 16 % 16 * 16) / 256.0, (ins_id / 256 % 16 * 16) / 256.0);
         glUniformMatrix4fv(glGetUniformLocation(shaderProgram, "last_trans"), 1, GL_FALSE, lasttransptr);
         glUniformMatrix4fv(glGetUniformLocation(shaderProgram, "last_rot"), 1, GL_TRUE, lastrotptr);
-=======
         glUniform3f(glGetUniformLocation(shaderProgram, "instance_id"), (instance_id % 16 * 16) / 256.0, (instance_id / 16 % 16 * 16) / 256.0, (instance_id / 256 % 16 * 16) / 256.0);
->>>>>>> a40d8b51
         glUniform3f(glGetUniformLocation(shaderProgram, "diffuse_color"), diffuse_ptr[0], diffuse_ptr[1], diffuse_ptr[2]);
         glUniform1f(glGetUniformLocation(shaderProgram, "use_texture"), use_texture);
     }
