#version 410
uniform mat4 V;
uniform mat4 last_V;
uniform mat4 P;
uniform mat4 pose_rot;
uniform mat4 pose_trans;
<<<<<<< HEAD
uniform vec3 class_id;
uniform vec3 ins_id;
=======
uniform mat4 last_rot;
uniform mat4 last_trans;
uniform vec3 instance_color;
>>>>>>> 155d9629
uniform vec3 diffuse_color;

layout (location=0) in vec3 position;
layout (location=1) in vec3 input_normal;
layout (location=2) in vec2 texCoords;

out vec2 theCoords;
out vec3 Normal_world;
out vec3 FragPos;
out vec3 Normal_cam;
out vec3 classId;
out vec3 insId;
out vec3 Pos_cam;
out vec3 Pos_cam_prev;
out vec3 Diffuse_color;
out vec2 Optical_flow;

void main() {
    gl_Position = P * V * pose_trans * pose_rot * vec4(position, 1);
    vec4 Position_prev = P * last_V * last_trans * last_rot * vec4(position, 1);
    Optical_flow = gl_Position.xy/gl_Position.w - Position_prev.xy/Position_prev.w;
    vec4 world_position4 = pose_trans * pose_rot * vec4(position, 1);
    FragPos = vec3(world_position4.xyz / world_position4.w); // in world coordinate
    Normal_world = normalize(mat3(pose_rot) * input_normal); // in world coordinate
    Normal_cam = normalize(mat3(V) * mat3(pose_rot) * input_normal); // in camera coordinate
    vec4 pos_cam4 = V * pose_trans * pose_rot * vec4(position, 1);
    vec4 pos_cam_prev4 = last_V * last_trans * last_rot * vec4(position, 1);
    Pos_cam = pos_cam4.xyz / pos_cam4.w;
    Pos_cam_prev = pos_cam_prev4.xyz / pos_cam_prev4.w;
    theCoords = texCoords;
    classId = class_id;
    insId = ins_id;
    Diffuse_color = diffuse_color;
}<|MERGE_RESOLUTION|>--- conflicted
+++ resolved
@@ -4,14 +4,10 @@
 uniform mat4 P;
 uniform mat4 pose_rot;
 uniform mat4 pose_trans;
-<<<<<<< HEAD
 uniform vec3 class_id;
 uniform vec3 ins_id;
-=======
 uniform mat4 last_rot;
 uniform mat4 last_trans;
-uniform vec3 instance_color;
->>>>>>> 155d9629
 uniform vec3 diffuse_color;
 
 layout (location=0) in vec3 position;
