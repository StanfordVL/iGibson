import sys
import ctypes

from PIL import Image
Image.MAX_IMAGE_PIXELS = None

import cv2
import numpy as np
#from pyassimp import load, release
from gibson2.core.render.mesh_renderer.glutils.meshutil import perspective, lookat, xyz2mat, quat2rotmat, mat2xyz, \
    safemat2quat, xyzw2wxyz
from transforms3d.quaternions import axangle2quat, mat2quat
from transforms3d.euler import quat2euler, mat2euler
from gibson2.core.render.mesh_renderer import MeshRendererContext
from gibson2.core.render.mesh_renderer.get_available_devices import get_available_devices
import gibson2.core.render.mesh_renderer as mesh_renderer
import pybullet as p
import gibson2
import os
from gibson2.core.render.mesh_renderer import tinyobjloader
import platform
import logging

class VisualObject(object):
    """
    A visual object manages a set of VAOs and textures, one wavefront obj file loads into openGL, and managed
    by a VisualObject
    """
    def __init__(self, filename, VAO_ids, id, renderer):
        """
        :param filename: filename of the obj file
        :param VAO_ids: VAO_ids in OpenGL
        :param id: renderer maintains a list of visual objects, id is the handle of a visual object
        :param renderer: pointer to the renderer
        """
        self.VAO_ids = VAO_ids
        self.filename = filename
        self.texture_ids = []
        self.id = id
        self.renderer = renderer

    def __str__(self):
        return "Object({})->VAO({})".format(self.id, self.VAO_ids)

    def __repr__(self):
        return self.__str__()


class InstanceGroup(object):
    """
    InstanceGroup is a set of visual objects, it is grouped together because they are kinematically connected.
    Robots and articulated objects are represented as instance groups.
    """
    def __init__(self,
                 objects,
                 id,
                 pybullet_uuid,
                 pybullet_link_ids,
                 class_id,
                 instance_id,
                 poses_rot,
                 poses_trans,
                 dynamic,
                 robot=None):
        """
        :param objects: visual objects
        :param id: id of this instance_group
        :param pybullet_uuid: body id in pybullet
        :param pybullet_link_ids: link ids in pybullet
        :param class_id: class_id to render semantic segmentation
        :param instance_id: instance_id to render instance segmentation
        :param poses_rot: initial rotation matrix for each visual object
        :param poses_trans: initial translation matrix for each visual object
        :param dynamic: whether the instance group is dynamic
        :param robot: the robot associated with this InstanceGroup
        """
        # assert(len(objects) > 0) # no empty instance group
        self.objects = objects
        self.poses_trans = poses_trans
        self.poses_rot = poses_rot
        self.id = id
        self.pybullet_link_ids = pybullet_link_ids
        self.class_id = class_id
        self.instance_id = instance_id
        if not (1 <= self.class_id <= 4095):
            raise Exception('currently class id can only from 1 to 4095 (inclusive), 0 is reserved for background.')
        if not (0 <= self.instance_id <= 4095):
            raise Exception('currently instance id can only range from 0 to 4095 (inclusive).')
        self.robot = robot
        if len(objects) > 0:
            self.renderer = objects[0].renderer
        else:
            self.renderer = None
        self.pybullet_uuid = pybullet_uuid
        self.dynamic = dynamic
        self.tf_tree = None
        self.last_trans = [np.copy(item) for item in poses_trans]
        self.last_rot = [np.copy(item) for item in poses_rot]
        self.instance_id = 0

    def render(self):
        """
        Render this instance group
        """
        if self.renderer is None:
            return

        self.renderer.r.initvar_instance_group(self.renderer.shaderProgram,
                                               self.renderer.V,
                                               self.renderer.last_V,
                                               self.renderer.P,
                                               self.renderer.lightpos,
                                               self.renderer.lightcolor)

        for i, visual_object in enumerate(self.objects):
            for object_idx in visual_object.VAO_ids:
                self.renderer.r.init_material_pos_instance(self.renderer.shaderProgram,
                                                           self.poses_trans[i],
                                                           self.poses_rot[i],
                                                           self.class_id,
                                                           self.instance_id,
                                                           self.last_trans[i],
                                                           self.last_rot[i],
                                                           self.renderer.materials_mapping[self.renderer.mesh_materials[object_idx]].kd[:3],
                                                           float(self.renderer.materials_mapping[self.renderer.mesh_materials[object_idx]].is_texture()))
                try:
                    if self.renderer.msaa:
                        buffer = self.renderer.fbo_ms
                    else:
                        buffer = self.renderer.fbo

                    self.renderer.r.draw_elements_instance(self.renderer.shaderProgram,
                                                           self.renderer.materials_mapping[self.renderer.mesh_materials[object_idx]].is_texture(),
                                                           self.renderer.materials_mapping[self.renderer.mesh_materials[object_idx]].texture_id,
                                                           self.renderer.materials_mapping[self.renderer.mesh_materials[object_idx]].class_id,
                                                           self.renderer.materials_mapping[self.renderer.mesh_materials[object_idx]].instance_id,
                                                           self.renderer.VAOs[object_idx],
                                                           self.renderer.faces[object_idx].size,
                                                           self.renderer.faces[object_idx],
                                                           buffer)
                finally:
                    self.renderer.r.cglBindVertexArray(0)
        self.renderer.r.cglUseProgram(0)

    def get_pose_in_camera(self):
        mat = self.renderer.V.dot(self.pose_trans.T).dot(self.pose_rot).T
        pose = np.concatenate([mat2xyz(mat), safemat2quat(mat[:3, :3].T)])
        return pose

    def set_position(self, pos):
        """
        Set positions for each part of this InstanceGroup

        :param pos: New translations
        """
        self.last_trans = [np.copy(item) for item in self.poses_trans]
        self.poses_trans = pos

    def set_rotation(self, rot):
        """
        Set rotations for each part of this InstanceGroup

        :param quat: New quaternion in w,x,y,z
        """
        self.last_rot =  [np.copy(item) for item in self.poses_rot]
        self.poses_rot = rot

    def __str__(self):
        return "InstanceGroup({}) -> Objects({})".format(
            self.id, ",".join([str(object.id) for object in self.objects]))

    def __repr__(self):
        return self.__str__()


class Robot(InstanceGroup):
    def __init__(self, *args, **kwargs):
        super(Robot, self).__init__(*args, **kwargs)

    def __str__(self):
        return "Robot({}) -> Objects({})".format(
            self.id, ",".join([str(object.id) for object in self.objects]))


class Instance(object):
    """
    Instance is one instance of a visual object. One visual object can have multiple instances to save memory.
    """
    def __init__(self,
                 object,
                 id,
                 pybullet_uuid,
                 class_id,
                 instance_id,
                 pose_rot,
                 pose_trans,
                 dynamic,
                 softbody):
        """
        :param object: visual object
        :param id: id of this instance
        :param pybullet_uuid: body id in pybullet
        :param class_id: class_id to render semantic segmentation
        :param instance_id: instance_id to render instance segmentation
        :param poses_rot: initial rotation matrix for each visual object
        :param poses_trans: initial translation matrix for each visual object
        :param dynamic: whether the instance is dynamic
        :param softbody: whether the instance is a soft body
        """
        self.object = object
        self.pose_trans = pose_trans
        self.pose_rot = pose_rot
        self.id = id
        self.class_id = class_id
        self.instance_id = instance_id
        if not (1 <= self.class_id <= 4095):
            raise Exception('currently class id can only from 1 to 4095 (inclusive), 0 is reserved for background.')
        if not (0 <= self.instance_id <= 4095):
            raise Exception('currently instance id can only range from 0 to 4095 (inclusive).')
        self.renderer = object.renderer
        self.pybullet_uuid = pybullet_uuid
        self.dynamic = dynamic
        self.softbody = softbody
        self.last_trans = np.copy(pose_trans)
        self.last_rot = np.copy(pose_rot)

    def render(self):
        """
        Render this instance
        """
        if self.renderer is None:
            return

        # softbody: reload vertex position
        if self.softbody:
            # construct new vertex position into shape format
            object_idx = self.object.VAO_ids[0]
            vertices = p.getMeshData(self.pybullet_uuid)[1]
            vertices_flattened = [item for sublist in vertices for item in sublist]
            vertex_position = np.array(vertices_flattened).reshape((len(vertices_flattened)//3, 3))
            shape = self.renderer.shapes[object_idx]
            n_indices = len(shape.mesh.indices)
            np_indices = shape.mesh.numpy_indices().reshape((n_indices,3))
            shape_vertex_index = np_indices[:,0]
            shape_vertex = vertex_position[shape_vertex_index]

            # update new vertex position in buffer data
            new_data = self.renderer.vertex_data[object_idx]
            new_data[:, 0:shape_vertex.shape[1]] = shape_vertex
            new_data = new_data.astype(np.float32)

            # transform and rotation already included in mesh data
            self.pose_trans = np.eye(4)
            self.pose_rot = np.eye(4)

            # update buffer data into VBO
            self.renderer.r.render_softbody_instance(self.renderer.VAOs[object_idx], self.renderer.VBOs[object_idx], new_data)

        self.renderer.r.initvar_instance(self.renderer.shaderProgram,
                                         self.renderer.V,
                                         self.renderer.last_V,
                                         self.renderer.P,
                                         self.pose_trans,
                                         self.pose_rot,
                                         self.last_trans,
                                         self.last_rot,
                                         self.renderer.lightpos,
                                         self.renderer.lightcolor)

        for object_idx in self.object.VAO_ids:
            self.renderer.r.init_material_instance(self.renderer.shaderProgram,
                                                   self.class_id,
                                                   self.instance_id,
                                                   self.renderer.materials_mapping[self.renderer.mesh_materials[object_idx]].kd,
                                                   float(self.renderer.materials_mapping[self.renderer.mesh_materials[object_idx]].is_texture()))
            try:

                if self.renderer.msaa:
                    buffer = self.renderer.fbo_ms
                else:
                    buffer = self.renderer.fbo

                self.renderer.r.draw_elements_instance(self.renderer.shaderProgram,
                                                       self.renderer.materials_mapping[self.renderer.mesh_materials[object_idx]].is_texture(),
                                                       self.renderer.materials_mapping[self.renderer.mesh_materials[object_idx]].texture_id,
                                                       self.renderer.materials_mapping[self.renderer.mesh_materials[object_idx]].class_id,
                                                       self.renderer.materials_mapping[self.renderer.mesh_materials[object_idx]].instance_id,
                                                       self.renderer.VAOs[object_idx],
                                                       self.renderer.faces[object_idx].size,
                                                       self.renderer.faces[object_idx],
                                                       buffer)
            finally:
                self.renderer.r.cglBindVertexArray(0)

        self.renderer.r.cglUseProgram(0)

    def get_pose_in_camera(self):
        mat = self.renderer.V.dot(self.pose_trans.T).dot(self.pose_rot).T
        pose = np.concatenate([mat2xyz(mat), safemat2quat(mat[:3, :3].T)])
        return pose

    def set_position(self, pos):
        self.last_trans = np.copy(self.pose_trans)
        self.pose_trans = np.ascontiguousarray(xyz2mat(pos))

    def set_rotation(self, quat):
        """
        :param quat: New quaternion in w,x,y,z
        """
        self.last_rot = np.copy(self.pose_rot)
        self.pose_rot = np.ascontiguousarray(quat2rotmat(quat))


    def __str__(self):
        return "Instance({}) -> Object({})".format(self.id, self.object.id)

    def __repr__(self):
        return self.__str__()


class Material(object):
    def __init__(self, type='color', kd=[0.5, 0.5, 0.5], texture_id=-1, class_id=-1, instance_id=-1):
        self.type = type
        self.kd = kd
        self.texture_id = texture_id
        self.class_id = class_id
        self.instance_id = instance_id

    def is_texture(self):
        return self.type == 'texture'

    def __str__(self):
        return "Material(type: {}, texture_id: {}, class_id: {}, instance_id: {}, color: {})".format(self.type,
<<<<<<< HEAD
                                                                                                     self.texture_id,
                                                                                                     self.class_id,
                                                                                                     self.instance_id,
                                                                                                     self.kd)
=======
                                                                                              self.texture_id,
                                                                                              self.class_id,
                                                                                              self.instance_id,
                                                                                              self.kd)
>>>>>>> a40d8b51

    def __repr__(self):
        return self.__str__()



class MeshRenderer(object):
    """
    MeshRenderer is a lightweight OpenGL renderer. It manages a set of visual objects, and instances of those objects.
    It also manage a device to create OpenGL context on, and create buffers to store rendering results.
    """
    def __init__(self, width=512, height=512, vertical_fov=90, device_idx=0, use_fisheye=False, msaa=False):
        """
        :param width: width of the renderer output
        :param height: width of the renderer output
        :param vertical_fov: vertical field of view for the renderer
        :param device_idx: which GPU to run the renderer on
        :param use_fisheye: use fisheye shader or not
        """
        self.shaderProgram = None
        self.fbo = None
        self.color_tex_rgb, self.color_tex_normal, self.color_tex_semantics, self.color_tex_3d = None, None, None, None
        self.color_tex_ins, self.depth_tex = None, None
        self.color_tex_scene_flow, self.color_tex_optical_flow = None, None
        self.VAOs = []
        self.VBOs = []
        self.textures = []
        self.objects = []
        self.visual_objects = []
        self.vertex_data = []
        self.shapes = []

        self.texUnitUniform = None
        self.width = width
        self.height = height
        self.faces = []
        self.instances = []
        self.fisheye = use_fisheye
        # self.context = glcontext.Context()
        # self.context.create_opengl_context((self.width, self.height))
        available_devices = get_available_devices()
        if device_idx < len(available_devices):
            device = available_devices[device_idx]
            logging.info("Using device {} for rendering".format(device))
        else:
            logging.info("Device index is larger than number of devices, falling back to use 0")
            device = 0

        self.device_idx = device_idx
        self.device_minor = device
        self.msaa = msaa
        if platform.system() == 'Darwin':
            from gibson2.core.render.mesh_renderer import GLFWRendererContext
            self.r = GLFWRendererContext.GLFWRendererContext(width, height)
        else:
            self.r = MeshRendererContext.MeshRendererContext(width, height, device)
        self.r.init()

        self.glstring = self.r.getstring_meshrenderer()

        logging.debug('Rendering device and GL version')
        logging.debug(self.glstring)

        self.colors = [[1, 0, 0], [0, 1, 0], [0, 0, 1]]

        self.lightcolor = [1, 1, 1]

        logging.debug('Is using fisheye camera: {}'.format(self.fisheye))

        if self.fisheye:
            [self.shaderProgram, self.texUnitUniform] = self.r.compile_shader_meshrenderer(
                        "".join(open(
                            os.path.join(os.path.dirname(mesh_renderer.__file__),
                                        'shaders/fisheye_vert.shader')).readlines()).replace(
                                            "FISHEYE_SIZE", str(self.width / 2)),
                        "".join(open(
                            os.path.join(os.path.dirname(mesh_renderer.__file__),
                                        'shaders/fisheye_frag.shader')).readlines()).replace(
                                            "FISHEYE_SIZE", str(self.width / 2)))
        else:
            [self.shaderProgram, self.texUnitUniform] = self.r.compile_shader_meshrenderer(
                        "".join(open(
                            os.path.join(os.path.dirname(mesh_renderer.__file__),
                                        'shaders/vert.shader')).readlines()),
                        "".join(open(
                            os.path.join(os.path.dirname(mesh_renderer.__file__),
                                        'shaders/frag.shader')).readlines()))

        self.lightpos = [0, 0, 0]
        self.setup_framebuffer()
        self.vertical_fov = vertical_fov
        self.camera = [1, 0, 0]
        self.target = [0, 0, 0]
        self.up = [0, 0, 1]
        P = perspective(self.vertical_fov, float(self.width) / float(self.height), 0.01, 100)
        V = lookat(self.camera, self.target, up=self.up)

        self.V = np.ascontiguousarray(V, np.float32)
        self.last_V = np.copy(self.V)
        self.cache = np.copy(self.V)

        self.P = np.ascontiguousarray(P, np.float32)
        self.materials_mapping = {}
        self.mesh_materials = []

    def setup_framebuffer(self):
        """
        Set up RGB, surface normal, depth and segmentation framebuffers for the renderer
        """
        [self.fbo, self.color_tex_rgb, self.color_tex_normal, self.color_tex_semantics, self.color_tex_3d,self.color_tex_ins,
         self.color_tex_scene_flow, self.color_tex_optical_flow, self.depth_tex] =  self.r.setup_framebuffer_meshrenderer(self.width, self.height)

        if self.msaa:
            [self.fbo_ms, self.color_tex_rgb_ms, self.color_tex_normal_ms, self.color_tex_semantics_ms, self.color_tex_3d_ms,
             self.depth_tex_ms] = self.r.setup_framebuffer_meshrenderer_ms(self.width, self.height)

    def load_object(self,
                    obj_path,
                    scale=np.array([1, 1, 1]),
                    transform_orn=None,
                    transform_pos=None,
                    input_kd=None,
                    texture_scale=1.0,
                    load_texture=True,
                    load_sem_map=True,
                    ):
        """
        Load a wavefront obj file into the renderer and create a VisualObject to manage it.

        :param obj_path: path of obj file
        :param scale: scale, default 1
        :param transform_orn: rotation quaternion, convention xyzw
        :param transform_pos: translation for loading, it is a list of length 3
        :param input_kd: if loading material fails, use this default material. input_kd should be a list of length 3
        :param texture_scale: texture scale for the object, downsample to save memory.
        :param load_texture: whether to load texture
        :param load_sem_map: whether to load semantic map
        :return: VAO_ids
        """
        reader = tinyobjloader.ObjReader()
        logging.info("Loading {}".format(obj_path))
        ret = reader.ParseFromFile(obj_path)

        if ret == False:
            logging.error("Warning: {}".format(reader.Warning()))
            logging.error("Error: {}".format(reader.Error()))
            logging.error("Failed to load: {}".format(obj_path))
            sys.exit(-1)

        if reader.Warning():
            logging.warning("Warning: {}".format(reader.Warning()))

        attrib = reader.GetAttrib()
        logging.debug("Num vertices = {}".format(len(attrib.vertices)))
        logging.debug("Num normals = {}".format(len(attrib.normals)))
        logging.debug("Num texcoords = {}".format(len(attrib.texcoords)))

        materials = reader.GetMaterials()
        logging.debug("Num materials: {}".format(len(materials)))

        if logging.root.level <= logging.DEBUG: #Only going into this if it is for logging --> efficiency
            for m in materials:
                logging.debug("Material name: {}".format(m.name))
                logging.debug("Material diffuse: {}".format(m.diffuse))

        shapes = reader.GetShapes()
        logging.debug("Num shapes: {}".format(len(shapes)))

        material_count = len(self.materials_mapping)
        materials_fn = {}

        for i, item in enumerate(materials):
            if load_texture and item.diffuse_texname != '':
                materials_fn[i + material_count] = item.diffuse_texname
                obj_dir = os.path.dirname(obj_path)
                texture_id = self.r.loadTexture(os.path.join(obj_dir, item.diffuse_texname))
                self.textures.append(texture_id)
                class_id = -1
                instance_id = -1
                sem_map_file = os.path.join(obj_dir, 'sem_map.png')
                ins_map_file = os.path.join(obj_dir, 'ins_map.png')

                if load_sem_map and os.path.isfile(sem_map_file) and os.path.isfile(ins_map_file):
                    class_id = self.r.loadTexture(sem_map_file)
                    self.textures.append(class_id)
                    instance_id = self.r.loadTexture(ins_map_file)
                    self.textures.append(instance_id)

                material = Material('texture', texture_id=texture_id, class_id=class_id, instance_id=instance_id)
            else:
                material = Material('color', kd=item.diffuse)
            self.materials_mapping[i + material_count] = material

        if input_kd is not None:  # append the default material in the end, in case material loading fails
            self.materials_mapping[len(materials) + material_count] = Material('color', kd=input_kd)
        else:
            self.materials_mapping[len(materials) + material_count] = Material('color', kd=[0.5, 0.5, 0.5])

        VAO_ids = []

        vertex_position = np.array(attrib.vertices).reshape((len(attrib.vertices)//3, 3))
        vertex_normal = np.array(attrib.normals).reshape((len(attrib.normals)//3, 3))
        vertex_texcoord = np.array(attrib.texcoords).reshape((len(attrib.texcoords)//2, 2))

        for shape in shapes:
            logging.debug("Shape name: {}".format(shape.name))
            material_id = shape.mesh.material_ids[0]  # assume one shape only has one material
            logging.debug("material_id = {}".format(material_id))
            logging.debug("num_indices = {}".format(len(shape.mesh.indices)))
            n_indices = len(shape.mesh.indices)
            np_indices = shape.mesh.numpy_indices().reshape((n_indices,3))

            shape_vertex_index = np_indices[:,0]
            shape_normal_index = np_indices[:,1]
            shape_texcoord_index = np_indices[:,2]

            shape_vertex = vertex_position[shape_vertex_index]

            if len(vertex_normal) == 0:
                shape_normal = np.zeros((shape_vertex.shape[0], 3)) #dummy normal if normal is not available
            else:
                shape_normal = vertex_normal[shape_normal_index]

            if len(vertex_texcoord) == 0:
                shape_texcoord = np.zeros((shape_vertex.shape[0], 2)) #dummy texcoord if texcoord is not available
            else:
                shape_texcoord = vertex_texcoord[shape_texcoord_index]

            vertices = np.concatenate(
                [shape_vertex * scale, shape_normal, shape_texcoord], axis=-1)

            faces = np.array(range(len(vertices))).reshape((len(vertices)//3, 3))
            if not transform_orn is None:
                orn = quat2rotmat(xyzw2wxyz(transform_orn))
                vertices[:, :3] = vertices[:, :3].dot(orn[:3, :3].T)
            if not transform_pos is None:
                vertices[:, :3] += np.array(transform_pos)

            vertexData = vertices.astype(np.float32)

            [VAO, VBO] = self.r.load_object_meshrenderer(self.shaderProgram, vertexData)

            self.VAOs.append(VAO)
            self.VBOs.append(VBO)
            self.faces.append(faces)
            self.objects.append(obj_path)
            self.vertex_data.append(vertexData)
            self.shapes.append(shape)
            if material_id == -1:  # if material loading fails, use the default material
                self.mesh_materials.append(len(materials) + material_count)
            else:
                self.mesh_materials.append(material_id + material_count)

            logging.debug('mesh_materials: {}'.format(self.mesh_materials))
            VAO_ids.append(self.get_num_objects() - 1)

        #release(scene)
        new_obj = VisualObject(obj_path, VAO_ids, len(self.visual_objects), self)
        self.visual_objects.append(new_obj)
        return VAO_ids

    def add_instance(self,
                     object_id,
                     pybullet_uuid=None,
                     class_id=1,
                     instance_id=0,
                     pose_rot=np.eye(4),
                     pose_trans=np.eye(4),
                     dynamic=False,
                     softbody=False):
        """
        Create instance for a visual object and link it to pybullet
        """
        instance = Instance(self.visual_objects[object_id],
                            id=len(self.instances),
                            pybullet_uuid=pybullet_uuid,
                            class_id=class_id,
                            instance_id=instance_id,
                            pose_rot=pose_rot,
                            pose_trans=pose_trans,
                            dynamic=dynamic,
                            softbody=softbody)
        self.instances.append(instance)

    def add_instance_group(self,
                           object_ids,
                           pybullet_uuid=None,
                           pybullet_link_ids=None,
                           class_id=1,
                           instance_id=0,
                           poses_rot=np.eye(4),
                           poses_trans=np.eye(4),
                           dynamic=False,
                           robot=None):
        """
        Create an instance group for a list of visual objects and link it to pybullet
        """
        instance_group = InstanceGroup([self.visual_objects[object_id] for object_id in object_ids],
                                       id=len(self.instances),
                                       pybullet_uuid=pybullet_uuid,
                                       pybullet_link_ids=pybullet_link_ids,
                                       class_id=class_id,
                                       instance_id=instance_id,
                                       poses_rot=poses_rot,
                                       poses_trans=poses_trans,
                                       dynamic=dynamic,
                                       robot=robot)
        self.instances.append(instance_group)

    def add_robot(self,
                  object_ids,
                  pybullet_uuid=None,
                  pybullet_link_ids=None,
                  class_id=1,
                  instance_id=0,
                  poses_rot=np.eye(4),
                  poses_trans=np.eye(4),
                  dynamic=False,
                  robot=None):
        """
            Create an instance group (a robot) for a list of visual objects and link it to pybullet
        """
        robot = Robot([self.visual_objects[object_id] for object_id in object_ids],
                      id=len(self.instances),
                      pybullet_uuid=pybullet_uuid,
                      pybullet_link_ids=pybullet_link_ids,
                      class_id=class_id,
                      instance_id=instance_id,
                      poses_rot=poses_rot,
                      poses_trans=poses_trans,
                      dynamic=dynamic,
                      robot=robot)
        self.instances.append(robot)

    def set_camera(self, camera, target, up, cache=False):
        self.camera = camera
        self.target = target
        self.up = up
        if cache:
            self.last_V = np.copy(self.cache)
        V = lookat(self.camera, self.target, up=self.up)
        self.V = np.ascontiguousarray(V, np.float32)
        if cache:
            self.cache = self.V

    def set_fov(self, fov):
        self.vertical_fov = fov
        P = perspective(self.vertical_fov, float(self.width) / float(self.height), 0.01, 100)
        self.P = np.ascontiguousarray(P, np.float32)

    def set_light_color(self, color):
        self.lightcolor = color

    def get_intrinsics(self):
        P = self.P
        w, h = self.width, self.height
        znear, zfar = 0.01, 100.0
        a = (2.0 * znear) / P[0, 0]
        b = P[2, 0] * a
        right = (a + b) / 2.0
        left = b - right
        c = (2.0 * znear) / P[1, 1]
        d = P[3, 1] * c
        top = (c + d) / 2.0
        bottom = d - top
        fu = w * znear / (right - left)
        fv = h * znear / (top - bottom)

        u0 = w - right * fu / znear
        v0 = h - top * fv / znear
        return np.array([[fu, 0, u0], [0, fv, v0], [0, 0, 1]])

    def readbuffer(self, modes=('rgb', 'normal', '3d', 'seg', 'ins')):
        """
        Read framebuffer of rendering.

        :param modes: it should be a tuple consisting of a subset of ('rgb', 'normal', '3d', 'seg', 'ins').
        :return: a list of numpy arrays corresponding to `modes`
        """
        results = []

        # single mode
        if isinstance(modes, str):
            modes = [modes]

        for mode in modes:
<<<<<<< HEAD
            if mode not in ['rgb', 'normal', 'seg', 'ins', '3d', 'scene_flow', 'optical_flow']:
=======
            if mode not in ['rgb', 'normal', '3d', 'seg', 'ins']:
>>>>>>> a40d8b51
                raise Exception('unknown rendering mode: {}'.format(mode))
            frame = self.r.readbuffer_meshrenderer(mode, self.width, self.height, self.fbo)
            frame = frame.reshape(self.height, self.width, 4)[::-1, :]
            if mode in ['seg', 'ins']:
                frame = np.round(frame[:, :, 0] * 255.0 / 16.0) + \
                        np.round(frame[:, :, 1] * 255.0 / 16.0) * 16.0 + \
                        np.round(frame[:, :, 2] * 255.0 / 16.0) * 256.0
                frame = frame.astype(np.int)
            results.append(frame)
        return results

    def render(self, modes=('rgb', 'normal', '3d', 'seg', 'ins'), hidden=()):
        """
        A function to render all the instances in the renderer and read the output from framebuffer.

        :param modes: it should be a tuple consisting of a subset of ('rgb', 'normal', '3d', 'seg', 'ins').
        :param hidden: Hidden instances to skip. When rendering from a robot's perspective, it's own body can be
            hidden
        :return: a list of float32 numpy arrays of shape (H, W, 4) corresponding to `modes`, where last channel is alpha
        """
        if self.msaa:
            self.r.render_meshrenderer_pre(1, self.fbo_ms, self.fbo)
        else:
            self.r.render_meshrenderer_pre(0, 0, self.fbo)

        for instance in self.instances:
            if not instance in hidden:
                instance.render()

        self.r.render_meshrenderer_post()
        if self.msaa:
            self.r.blit_buffer(self.width, self.height, self.fbo_ms, self.fbo)

        return self.readbuffer(modes)

    def set_light_pos(self, light):
        self.lightpos = light

    def get_num_objects(self):
        return len(self.objects)

    def set_pose(self, pose, idx):
        self.instances[idx].last_rot = np.copy(self.instances[idx].pose_rot )
        self.instances[idx].last_trans = np.copy(self.instances[idx].pose_trans)
        self.instances[idx].pose_rot = np.ascontiguousarray(quat2rotmat(pose[3:]))
        self.instances[idx].pose_trans = np.ascontiguousarray(xyz2mat(pose[:3]))

    def release(self):
        """
        Clean everything, and release the openGL context.
        """
        logging.debug('Releasing. {}'.format(self.glstring))
        self.clean()
        self.r.release()

    def clean(self):
        """
        Clean all the framebuffers, objects and instances
        """
        clean_list = [
            self.color_tex_rgb, self.color_tex_normal, self.color_tex_semantics, self.color_tex_3d, self.color_tex_ins,
            self.depth_tex, self.color_tex_scene_flow, self.color_tex_optical_flow
        ]
        fbo_list = [self.fbo]
        if self.msaa:
            clean_list += [
            self.color_tex_rgb_ms, self.color_tex_normal_ms, self.color_tex_semantics_ms, self.color_tex_3d_ms,
            self.depth_tex_ms
        ]
            fbo_list += [self.fbo_ms]

        self.r.clean_meshrenderer(clean_list, self.textures, fbo_list, self.VAOs, self.VBOs)
        self.color_tex_rgb = None
        self.color_tex_normal = None
        self.color_tex_semantics = None
        self.color_tex_3d = None
        self.color_tex_ins = None
        self.color_tex_scene_flow = None
        self.color_tex_optical_flow = None
        self.depth_tex = None
        self.fbo = None
        self.VAOs = []
        self.VBOs = []
        self.textures = []
        self.objects = []    # GC should free things here
        self.faces = []    # GC should free things here
        self.visual_objects = []
        self.instances = []
        self.vertex_data = []
        self.shapes = []

    def transform_vector(self, vec):
        vec = np.array(vec)
        zeros = np.zeros_like(vec)

        vec_t = self.transform_point(vec)
        zero_t = self.transform_point(zeros)

        v = vec_t - zero_t
        return v

    def transform_point(self, vec):
        vec = np.array(vec)
        if vec.shape[0] == 3:
            v = self.V.dot(np.concatenate([vec, np.array([1])]))
            return v[:3] / v[-1]
        elif vec.shape[0] == 4:
            v = self.V.dot(vec)
            return v / v[-1]
        else:
            return None

    def transform_pose(self, pose):
        pose_rot = quat2rotmat(pose[3:])
        pose_trans = xyz2mat(pose[:3])
        pose_cam = self.V.dot(pose_trans.T).dot(pose_rot).T
        return np.concatenate([mat2xyz(pose_cam), safemat2quat(pose_cam[:3, :3].T)])

    def render_robot_cameras(self, modes=('rgb')):
        frames = []
        for instance in self.instances:
            if isinstance(instance, Robot):
                camera_pos = instance.robot.eyes.get_position()
                orn = instance.robot.eyes.get_orientation()
                mat = quat2rotmat(xyzw2wxyz(orn))[:3, :3]
                view_direction = mat.dot(np.array([1, 0, 0]))
                self.set_camera(camera_pos, camera_pos + view_direction, [0, 0, 1], cache=True)
                for item in self.render(modes=modes, hidden=[instance]):
                    frames.append(item)
        return frames<|MERGE_RESOLUTION|>--- conflicted
+++ resolved
@@ -96,7 +96,6 @@
         self.tf_tree = None
         self.last_trans = [np.copy(item) for item in poses_trans]
         self.last_rot = [np.copy(item) for item in poses_rot]
-        self.instance_id = 0
 
     def render(self):
         """
@@ -331,17 +330,11 @@
 
     def __str__(self):
         return "Material(type: {}, texture_id: {}, class_id: {}, instance_id: {}, color: {})".format(self.type,
-<<<<<<< HEAD
                                                                                                      self.texture_id,
                                                                                                      self.class_id,
                                                                                                      self.instance_id,
                                                                                                      self.kd)
-=======
-                                                                                              self.texture_id,
-                                                                                              self.class_id,
-                                                                                              self.instance_id,
-                                                                                              self.kd)
->>>>>>> a40d8b51
+
 
     def __repr__(self):
         return self.__str__()
@@ -728,11 +721,7 @@
             modes = [modes]
 
         for mode in modes:
-<<<<<<< HEAD
             if mode not in ['rgb', 'normal', 'seg', 'ins', '3d', 'scene_flow', 'optical_flow']:
-=======
-            if mode not in ['rgb', 'normal', '3d', 'seg', 'ins']:
->>>>>>> a40d8b51
                 raise Exception('unknown rendering mode: {}'.format(mode))
             frame = self.r.readbuffer_meshrenderer(mode, self.width, self.height, self.fbo)
             frame = frame.reshape(self.height, self.width, 4)[::-1, :]
