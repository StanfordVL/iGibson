--- conflicted
+++ resolved
@@ -330,20 +330,13 @@
         self.faces = []
         self.instances = []
         self.fisheye = use_fisheye
-<<<<<<< HEAD
+
         self.enable_shadow = enable_shadow
-        available_devices = get_available_devices()
-        if device_idx < len(available_devices):
-            device = available_devices[device_idx]
-            logging.info("Using device {} for rendering".format(device))
-=======
-        # self.context = glcontext.Context()
-        # self.context.create_opengl_context((self.width, self.height))
+  
         if os.environ.get('GIBSON_DEVICE_ID', None):
             device = int(os.environ.get('GIBSON_DEVICE_ID'))
             logging.info(f'GIBSON_DEVICE_ID environment variable has been manually set. '
                          f'Using device {device} for rendering')
->>>>>>> 971c4c02
         else:
             available_devices = get_available_devices()
             if device_idx < len(available_devices):
