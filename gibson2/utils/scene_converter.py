#!/usr/bin/env python

from gibson2.utils.utils import parse_config
import os
import gibson2

from gibson2.utils.assets_utils import get_ig_scene_path, get_ig_category_path

import argparse
import xml.etree.ElementTree as ET
import json
import numpy as np
import math

"""
Script to update all urdfs

for file in ../../gibson2/ig_dataset/scenes/*
  python scene_converter.py $(basename $file)
"""

config = parse_config(os.path.join(gibson2.root_path, '../test/test.yaml'))
missing_models = set([
    'exercise_equipment',
    'curtain',
    'garbage_compressor',
    'staircase',
    'closet',
    'ac_engine',
    'water_hearter',
    'clutter'
])


def convert_scene(scene_name, select_best=False):

    scene_file = get_ig_scene_path(
        scene_name) + "/" + scene_name + "_orig.urdf"
    scene_tree = ET.parse(scene_file)
    bbox_dir = os.path.join(get_ig_scene_path(scene_name), "bbox")
    os.makedirs(bbox_dir, exist_ok=True)

    with open(get_ig_scene_path(scene_name) + '/misc/all_objs.json', 'r') as all_objs_file:
        all_objs = json.load(all_objs_file)

        total = 0
        categories = []
        for c, obj in enumerate(all_objs):
            obj_category = obj["category"].lower()
            # print('obj_category:', obj_category)
            if obj_category in missing_models:
                print("We don't have yet models of ", obj_category)
                continue

            total += 1

            link_name = obj_category + "_" + str(c)

            if obj_category not in categories:
                categories += [obj_category]

            edge_x = obj['edge_x']
            bbox_x = np.linalg.norm(edge_x)
            edge_y = obj['edge_y']
            bbox_y = np.linalg.norm(edge_y)
            z_bbox_coords = obj['z']
            bbox_z = (z_bbox_coords[1] - z_bbox_coords[0]) * 0.99

            # select the best object model that matches the aspect ratio
            # of each bounding box
            if select_best:
                cat_dir = get_ig_category_path(obj_category)
                objs = os.listdir(cat_dir)
                obj_id_to_scale_rsd = []
                for obj_id in objs:
                    obj_dir = os.path.join(cat_dir, obj_id)
                    bbox_json = os.path.join(obj_dir, 'misc', 'metadata.json')
                    with open(bbox_json, 'r') as fp:
                        bbox_data = json.load(fp)
                    obj_lenx, obj_leny, obj_lenz = bbox_data['bbox_size']

                    # all_objs.json and bbox.json have xy axis flipped
                    scale_x, scale_y, scale_z = \
                        bbox_y / obj_lenx, bbox_x / obj_leny, bbox_z / obj_lenz
                    scale_vector = np.asarray([scale_x, scale_y, scale_z])
                    scale_rsd = np.std(scale_vector) / np.mean(scale_vector)
                    obj_id_to_scale_rsd.append((scale_rsd, obj_id))

                obj_id_to_scale_rsd.sort(key=lambda x: x[0])
                _, obj_id = obj_id_to_scale_rsd[0]
                link_el = ET.SubElement(scene_tree.getroot(), 'link',
                                        dict([("name", link_name),
                                              ("category", obj_category),
                                              ("model", obj_id)]))
            else:
                link_el = ET.SubElement(scene_tree.getroot(), 'link',
                                        dict([("name", link_name),
                                              ("category", obj_category),
                                              ("model", "random")]))
                if obj['instance'] is not None:
                    link_el.set("random_group", str(obj['instance']))

            # Ugly hack: Apparently the image had x-y swapped so we need to swap them also here
            link_el.set("bounding_box", "{0:f} {1:f} {2:f}".format(
                bbox_y, bbox_x, bbox_z))

            joint_name = "j_" + link_name

            joint_el = ET.SubElement(
                scene_tree.getroot(), 'joint', dict([("name", joint_name)]))

            if obj['is_fixed'] == True:
                joint_el.set("type", "fixed")
            else:
                joint_el.set("type", "floating")
            # joint_el.set("type", "fixed")

            xy_coord = obj['center']
            z_coord = (z_bbox_coords[1] + z_bbox_coords[0])/2.0

            yaw = -obj['theta'] + math.pi / 2.

            bbox_file = os.path.join(bbox_dir, "{}.obj".format(c))
            # edge_x= np.asarray(obj['edge_x'])
            # edge_y= np.asarray(obj['edge_y'])
            # z= obj['z']
            # gen_cube_obj(center, edge_x, edge_y, z, bbox_file, is_color=True)
            write_obj(*gen_rotated_obj(obj['center'], bbox_x, bbox_y,
                                       z_bbox_coords, obj['theta']), bbox_file)

            # Ugly hack: Apparently the image had x-y swapped so we need to swap them also here
            origin = \
                ET.SubElement(joint_el, 'origin',
                              dict([("xyz", "{0:f} {1:f} {2:f}".format(xy_coord[0], xy_coord[1], z_coord)),
                                    ('rpy', "0 0 {0:f}".format(yaw))]))

            child = ET.SubElement(
                joint_el, 'child', dict([("link", link_name)]))
            # We connect the embedded URDFs to the world
            parent = ET.SubElement(
                joint_el, 'parent', dict([("link", "world")]))
            # print(total)

    fname = scene_name if not select_best else "{}_best".format(scene_name)
<<<<<<< HEAD
    scene_file_out = os.path.join(get_ig_scene_path(scene_name), "{}.urdf".format(fname))
=======
    scene_file_out = os.path.join(get_ig_scene_path(
        scene_name), "{}.urdf".format(fname))
>>>>>>> 86f19e16
    scene_tree.write(scene_file_out, xml_declaration=True)
    print('all categories:', categories)


def gen_rotated_obj(center, scale_x, scale_y, z, theta):
    rot = np.array([[np.cos(theta), -np.sin(theta), 0],
                    [np.sin(theta), np.cos(theta), 0],
                    [0, 0, 1]])
    vertices = []
    a, b, c, d = get_coords([1, 0], [0, 1], [0, 0])
    for x, y in [a, b, d, c]:
        vertices.append((x, y, z[1]))
    for x, y in [a, b, d, c]:
        vertices.append((x, y, z[0]))
    vertices = np.array(vertices)
    vertices *= [scale_x, scale_y, 1.]
    vertices = vertices.dot(rot)
    vertices += [*center, 0]
    faces = [(1, 2, 3), (2, 4, 3), (1, 3, 5),
             (3, 7, 5), (1, 5, 2), (5, 6, 2),
             (2, 6, 4), (6, 8, 4), (4, 8, 7),
             (7, 3, 4), (6, 7, 8), (6, 5, 7), ]
    faces = [(*f, -1) for f in faces]
    return vertices, faces


def gen_cube_obj_raw(center, edge_x, edge_y, z):
    vertices = []
    a, b, c, d = get_coords(edge_x, edge_y, center)
    for x, y in [a, b, d, c]:
        vertices.append((x, y, z[1]))
    for x, y in [a, b, d, c]:
        vertices.append((x, y, z[0]))
    faces = [(1, 2, 3), (2, 4, 3), (1, 3, 5),
             (3, 7, 5), (1, 5, 2), (5, 6, 2),
             (2, 6, 4), (6, 8, 4), (4, 8, 7),
             (7, 3, 4), (6, 7, 8), (6, 5, 7), ]
    faces = [(*f, -1) for f in faces]
    return vertices, faces


def write_obj(vertices, faces, file_path, is_color=True):
    c = np.random.rand(3)
    with open(file_path, 'w') as fp:
        for v in vertices:
            if is_color:
                v1, v2, v3 = v
                fp.write('v {} {} {} {} {} {}\n'.format(v1, v2, v3, *c))
            else:
                v1, v2, v3 = v
                fp.write('v {} {} {}\n'.format(v1, v2, v3))
        for f in faces:
            fp.write('f {} {} {}\n'.format(*f[:-1]))


def get_coords(edge_x, edge_y, center):
    '''
    Return the vertices of the bounding box, in order of BL,BR,TR,TL
    '''
    x = np.array(edge_x) / 2.
    y = np.array(edge_y) / 2.
    return np.array([center - x - y,
                     center + x - y,
                     center + x + y,
                     center - x + y])


def main():
    parser = argparse.ArgumentParser(
        description='Convert from old json annotation into new urdf models.')
    parser.add_argument('scene_names', metavar='s', type=str,
                        nargs='+', help='The name of the scene to process')
    parser.add_argument('--select_best', dest='select_best',
                        action='store_true')

    args = parser.parse_args()
    for scene_name in args.scene_names:
        convert_scene(scene_name, select_best=args.select_best)


if __name__ == "__main__":
    main()<|MERGE_RESOLUTION|>--- conflicted
+++ resolved
@@ -142,12 +142,8 @@
             # print(total)
 
     fname = scene_name if not select_best else "{}_best".format(scene_name)
-<<<<<<< HEAD
-    scene_file_out = os.path.join(get_ig_scene_path(scene_name), "{}.urdf".format(fname))
-=======
     scene_file_out = os.path.join(get_ig_scene_path(
         scene_name), "{}.urdf".format(fname))
->>>>>>> 86f19e16
     scene_tree.write(scene_file_out, xml_declaration=True)
     print('all categories:', categories)
 
