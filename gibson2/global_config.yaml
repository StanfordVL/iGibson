--- conflicted
+++ resolved
@@ -1,7 +1,2 @@
-<<<<<<< HEAD
-assets_path: assets #put either absolute path or relative to current directory
-dataset_path: assets\datasets
-=======
 assets_path: assets # put either absolute path or relative to current directory
-dataset_path: dataset
->>>>>>> d61f05fc
+dataset_path: dataset