import networkx as nx
from gibson2.object_states.aabb import AABB
from gibson2.object_states.burnt import Burnt
from gibson2.object_states.contact_bodies import ContactBodies
from gibson2.object_states.cooked import Cooked
from gibson2.object_states.dummy_state import DummyState
from gibson2.object_states.heat_source import HeatSource
from gibson2.object_states.inside import Inside
from gibson2.object_states.max_temperature import MaxTemperature
from gibson2.object_states.next_to import NextTo
from gibson2.object_states.on_top import OnTop
from gibson2.object_states.open import Open
from gibson2.object_states.pose import Pose
from gibson2.object_states.temperature import Temperature
from gibson2.object_states.touching import Touching
from gibson2.object_states.under import Under
from gibson2.object_states.soaked import Soaked
from gibson2.object_states.dirty import Dirty
from gibson2.object_states.stained import Stained
from gibson2.object_states.toggle import ToggledOpen
from gibson2.object_states.water_source import WaterSource
from gibson2.object_states.cleaning_tool import CleaningTool


_STATE_NAME_TO_CLASS_MAPPING = {
    # Kinematic states
    'pose': Pose,
    'aabb': AABB,
    'contact_bodies': ContactBodies,
    'onTop': OnTop,
    'open': Open,
    'inside': Inside,
    'nextTo': NextTo,
    'under': Under,
    'touching': Touching,
<<<<<<< HEAD
    'soaked': Soaked,
    'dirty': Dirty,
    'stained': Stained,
    'toggled_open': ToggledOpen,
    'water_source': WaterSource,
    'cleaning_tool': CleaningTool,
=======

    # Temperature / cooking states
    'heatSource': HeatSource,
    'temperature': Temperature,
    'maxTemperature': MaxTemperature,
    'burnt': Burnt,
    'cooked': Cooked,
>>>>>>> b3ae79b9
}

_ABILITY_TO_STATE_MAPPING = {
    "cookable": ["cooked"],
<<<<<<< HEAD
    "soakable": ["soaked"],
    "dustable": ["dirty"],
    "scrubbable": ["stained"],
    "water_source": ["water_source"],
    "cleaning_tool": ["cleaning_tool"],
    "toggleable": ["toggled_open"],
=======
    "burnable": ["burnt"],
    "heatSource": ["heatSource"]
>>>>>>> b3ae79b9
}

_DEFAULT_STATE_SET = {
    'onTop',
    'inside',
    'nextTo',
    'under',
    'touching',
    'open',
}


def get_default_state_names():
    return set(_DEFAULT_STATE_SET)


def get_all_state_names():
    return set(_STATE_NAME_TO_CLASS_MAPPING.keys())


def get_state_names_for_ability(ability):
    return _ABILITY_TO_STATE_MAPPING[ability]


def get_object_state_instance(state_name, obj, online=True):
    if state_name not in _STATE_NAME_TO_CLASS_MAPPING:
        assert False, 'unknown state name: {}'.format(state_name)

    if not online:
        return DummyState(obj)

    state_class = _STATE_NAME_TO_CLASS_MAPPING[state_name]
    return state_class(obj)


def prepare_object_states(obj, abilities=[], online=True):
    state_names = list(get_default_state_names())

    for ability in abilities:
        state_names.extend(get_state_names_for_ability(ability))

    states = dict()
    for state_name in state_names:
        states[state_name] = get_object_state_instance(state_name, obj)

        # Add each state's dependencies, too. Note that only required dependencies are added.
        for dependency in states[state_name].get_dependencies():
            if dependency not in state_names:
                state_names.append(dependency)

    return states


def get_state_dependency_graph():
    """
    Produce dependency graph of supported object states.
    """
    dependencies = {
        state_name: (
                _STATE_NAME_TO_CLASS_MAPPING[state_name].get_dependencies() +
                _STATE_NAME_TO_CLASS_MAPPING[state_name].get_optional_dependencies())
        for state_name in get_all_state_names()}
    return nx.DiGraph(dependencies)


def get_states_by_dependency_order():
    """
    Produce a list of all states in topological order of dependency.
    """
    return list(reversed(list(nx.algorithms.topological_sort(get_state_dependency_graph()))))<|MERGE_RESOLUTION|>--- conflicted
+++ resolved
@@ -33,37 +33,31 @@
     'nextTo': NextTo,
     'under': Under,
     'touching': Touching,
-<<<<<<< HEAD
+    # Particle-related states
     'soaked': Soaked,
     'dirty': Dirty,
     'stained': Stained,
     'toggled_open': ToggledOpen,
     'water_source': WaterSource,
     'cleaning_tool': CleaningTool,
-=======
-
     # Temperature / cooking states
     'heatSource': HeatSource,
     'temperature': Temperature,
     'maxTemperature': MaxTemperature,
     'burnt': Burnt,
     'cooked': Cooked,
->>>>>>> b3ae79b9
 }
 
 _ABILITY_TO_STATE_MAPPING = {
     "cookable": ["cooked"],
-<<<<<<< HEAD
     "soakable": ["soaked"],
     "dustable": ["dirty"],
     "scrubbable": ["stained"],
     "water_source": ["water_source"],
     "cleaning_tool": ["cleaning_tool"],
     "toggleable": ["toggled_open"],
-=======
     "burnable": ["burnt"],
     "heatSource": ["heatSource"]
->>>>>>> b3ae79b9
 }
 
 _DEFAULT_STATE_SET = {
