import json
import logging
import os
import random
import sys
import time
import xml.etree.ElementTree as ET

import cv2
import gibson2
import numpy as np
import pybullet as p
import trimesh
import math

from gibson2.external.pybullet_tools.utils import link_from_name
from gibson2.external.pybullet_tools.utils import z_rotation, matrix_from_quat, quat_from_matrix
from gibson2.object_states.factory import prepare_object_states
from gibson2.objects.stateful_object import StatefulObject
from gibson2.render.mesh_renderer.materials import RandomizedMaterial
from gibson2.utils.urdf_utils import save_urdfs_without_floating_joints, round_up, get_base_link_name, \
    add_fixed_link
from gibson2.utils.utils import get_transform_from_xyz_rpy, rotate_vector_2d
from gibson2.utils.utils import quatXYZWFromRotMat, rotate_vector_3d

# Optionally import tasknet for object taxonomy.
try:
    from tasknet.object_taxonomy import ObjectTaxonomy

    OBJECT_TAXONOMY = ObjectTaxonomy()
except ImportError:
    print("TaskNet could not be imported - object taxonomy / abilities will be unavailable.", file=sys.stderr)
    OBJECT_TAXONOMY = None


class ArticulatedObject(StatefulObject):
    """
    Articulated objects are defined in URDF files.
    They are passive (no motors).
    """

    def __init__(self, filename, scale=1):
        super(ArticulatedObject, self).__init__()
        self.filename = filename
        self.scale = scale

    def _load(self):
        """
        Load the object into pybullet
        """
        body_id = p.loadURDF(self.filename, globalScaling=self.scale,
                             flags=p.URDF_USE_MATERIAL_COLORS_FROM_MTL)
        # Enable sleeping for all objects that are loaded in
        p.changeDynamics(
            body_id, -1, activationState=p.ACTIVATION_STATE_ENABLE_SLEEPING)
        self.mass = p.getDynamicsInfo(body_id, -1)[0]
        self.body_id = body_id
        return body_id

    def get_body_id(self):
        return self.body_id


class RBOObject(ArticulatedObject):
    """
    RBO object from assets/models/rbo
    Reference: https://tu-rbo.github.io/articulated-objects/
    """

    def __init__(self, name, scale=1):
        filename = os.path.join(gibson2.assets_path, 'models', 'rbo', name, 'configuration',
                                '{}.urdf'.format(name))
        super(RBOObject, self).__init__(filename, scale)


class URDFObject(StatefulObject):
    """
    URDFObjects are instantiated from a URDF file. They can be composed of one
    or more links and joints. They should be passive. We use this class to
    parse our modified link tag for URDFs that embed objects into scenes
    """

    def __init__(self,
                 filename,
                 name='object_0',
                 category='object',
                 abilities=None,
                 model_path=None,
                 bounding_box=None,
                 scale=None,
                 fit_avg_dim_volume=False,
                 connecting_joint=None,
                 initial_pos=None,
                 initial_orn=None,
                 avg_obj_dims=None,
                 joint_friction=None,
                 in_rooms=None,
                 texture_randomization=False,
                 overwrite_inertial=True,
                 scene_instance_folder=None,
<<<<<<< HEAD
                 tasknet_object_scope=None
=======
                 visualize_primitives = False,
>>>>>>> 171a324a
                 ):
        """
        :param filename: urdf file path of that object model
        :param name: object name, unique for each object instance, e.g. door_3
        :param category: object category, e.g. door
        :param model_path: folder path of that object model
        :param bounding_box: bounding box of this object
        :param scale: scaling factor of this object
        :param: fit_avg_dim_volume: whether to fit the object to have the same volume as the average dimension while keeping the aspect ratio
        :param connecting_joint: connecting joint to the scene that defines the object's initial pose (optional)
        :param initial_pos: initial position of the object (lower priority than connecting_joint)
        :param initial_orn: initial orientation of the object (lower priority than connecting_joint)
        :param avg_obj_dims: average object dimension of this object
        :param joint_friction: joint friction for joints in this object
        :param in_rooms: which room(s) this object is in. It can be in more than one rooms if it sits at room boundary (e.g. doors)
        :param texture_randomization: whether to enable texture randomization
        :param overwrite_inertial: whether to overwrite the inertial frame of the original URDF using trimesh + density estimate
        :param scene_instance_folder: scene instance folder to split and save sub-URDFs
<<<<<<< HEAD
        :param tasknet_object_scope: tasknet object scope name, e.g. chip.n.04_2
=======
        :param visualize_primitives: whether to render geometric primitives
>>>>>>> 171a324a
        """
        super(URDFObject, self).__init__()

        self.name = name
        self.category = category
        self.in_rooms = in_rooms
        self.connecting_joint = connecting_joint
        self.initial_pos = initial_pos
        self.initial_orn = initial_orn
        self.texture_randomization = texture_randomization
        self.overwrite_inertial = overwrite_inertial
        self.scene_instance_folder = scene_instance_folder
        self.tasknet_object_scope = tasknet_object_scope

        # Load abilities from taxonomy if needed & possible
        if abilities is None:
            if OBJECT_TAXONOMY is not None:
                taxonomy_class = (
                    OBJECT_TAXONOMY.get_class_name_from_igibson_category(
                        self.category))
                if taxonomy_class is not None:
                    abilities = OBJECT_TAXONOMY.get_abilities(taxonomy_class)
                else:
                    abilities = {}
            else:
                abilities = {}

        assert isinstance(
            abilities, dict), "Object abilities must be in dictionary form."
        self.abilities = abilities

        # Friction for all prismatic and revolute joints
        if joint_friction is not None:
            self.joint_friction = joint_friction
        else:
            if self.category in ['oven', 'dishwasher']:
                self.joint_friction = 30
            elif self.category in ['toilet']:
                self.joint_friction = 3
            else:
                self.joint_friction = 10

        # These following fields have exactly the same length (i.e. the number
        # of sub URDFs in this object)
        # urdf_paths, string
        self.urdf_paths = []
        # object poses, 4 x 4 numpy array
        self.poses = []
        # pybullet body ids, int
        self.body_ids = []
        # whether this object is fixed or not, boolean
        self.is_fixed = []
        self.main_body = -1
        # mapping between visual objects and possible textures
        # multiple visual objects can share the same material
        # if some sub URDF does not have visual object or this URDF is part of
        # the building structure, it will have an empty dict
        # [
        #     {                                             # 1st sub URDF
        #         'visual_1.obj': randomized_material_1
        #         'visual_2.obj': randomized_material_1
        #     },
        #     {},                                            # 2nd sub URDF
        #     {                                              # 3rd sub URDF
        #         'visual_3.obj': randomized_material_2
        #     }
        # ]
        self.visual_mesh_to_material = []

        # a list of all materials used, RandomizedMaterial
        self.materials = []

        self.material_to_friction = None

        logging.info("Category " + self.category)
        self.filename = filename
        dirname = os.path.dirname(filename)
        urdf = os.path.basename(filename)
        urdf_name, _ = os.path.splitext(urdf)
        simplified_urdf = os.path.join(dirname, urdf_name + "_simplified.urdf")
        if os.path.exists(simplified_urdf):
            self.filename = simplified_urdf
            filename = simplified_urdf
        logging.info("Loading the following URDF template " + filename)
        self.object_tree = ET.parse(filename)  # Parse the URDF

        if not visualize_primitives:
            for link in self.object_tree.findall('link'):
                for element in link:
                    if element.tag == 'visual' and len(element.findall('.//box')) > 0:
                        link.remove(element)

        self.model_path = model_path
        if self.model_path is None:
            self.model_path = os.path.dirname(filename)

        # Change the mesh filenames to include the entire path
        for mesh in self.object_tree.iter("mesh"):
            mesh.attrib['filename'] = os.path.join(
                self.model_path, mesh.attrib['filename'])

        # Apply the desired bounding box size / scale
        # First obtain the scaling factor
        if bounding_box is not None and scale is not None:
            logging.error(
                "You cannot define both scale and bounding box size when creating a URDF Objects")
            exit(-1)

        meta_json = os.path.join(self.model_path, 'misc', 'metadata.json')
        bbox_json = os.path.join(self.model_path, 'misc', 'bbox.json')
        # In the format of {link_name: [linkX, linkY, linkZ]}
        meta_links = dict()
        if os.path.isfile(meta_json):
            with open(meta_json, 'r') as f:
                meta_data = json.load(f)
                bbox_size = np.array(meta_data['bbox_size'])
                base_link_offset = np.array(meta_data['base_link_offset'])

                if 'orientations' in meta_data and len(meta_data['orientations']) > 0:
                    self.orientations = meta_data['orientations']
                else:
                    self.orientations = None

                if 'links' in meta_data:
                    meta_links = meta_data['links']

        elif os.path.isfile(bbox_json):
            with open(bbox_json, 'r') as bbox_file:
                bbox_data = json.load(bbox_file)
                bbox_max = np.array(bbox_data['max'])
                bbox_min = np.array(bbox_data['min'])
                bbox_size = bbox_max - bbox_min
                base_link_offset = (bbox_min + bbox_max) / 2.0
        else:
            bbox_size = None
            base_link_offset = np.zeros(3)

        if bbox_size is not None:
            if fit_avg_dim_volume:
                if avg_obj_dims is None:
                    scale = np.ones(3)
                else:
                    spec_vol = avg_obj_dims['size'][0] * \
                        avg_obj_dims['size'][1] * avg_obj_dims['size'][2]
                    cur_vol = bbox_size[0] * bbox_size[1] * bbox_size[2]
                    volume_ratio = spec_vol / cur_vol
                    size_ratio = np.cbrt(volume_ratio)
                    scale = np.array([size_ratio] * 3)
                bounding_box = bbox_size * scale
            elif bounding_box is not None:
                # Obtain the scale as the ratio between the desired bounding box size
                # and the original bounding box size of the object at scale (1, 1, 1)
                scale = bounding_box / bbox_size
            else:
                if scale is None:
                    scale = np.ones(3)
                bounding_box = bbox_size * scale

        self.scale = scale
        self.bounding_box = bounding_box

        # If no bounding box, cannot compute dynamic properties from density
        if self.bounding_box is None:
            self.overwrite_inertial = False

        logging.info("Scale: " + np.array2string(scale))

        # We need to know where the base_link origin is wrt. the bounding box
        # center. That allows us to place the model correctly since the joint
        # transformations given in the scene urdf are wrt. the bounding box
        # center. We need to scale this offset as well.
        self.scaled_bbxc_in_blf = -self.scale * base_link_offset

        self.avg_obj_dims = avg_obj_dims

        self.rename_urdf()
        self.add_meta_links(meta_links)
        self.scale_object()
        self.compute_object_pose()
        self.remove_floating_joints(self.scene_instance_folder)
        if self.texture_randomization:
            self.prepare_texture()

        prepare_object_states(self, abilities, online=True)

    def compute_object_pose(self):
        if self.connecting_joint is not None:
            joint_type = self.connecting_joint.attrib['type']
            joint_xyz = np.array(
                [float(val) for val in self.connecting_joint.find("origin").attrib["xyz"].split(" ")])
            if 'rpy' in self.connecting_joint.find("origin").attrib:
                joint_rpy = np.array(
                    [float(val) for val in self.connecting_joint.find("origin").attrib["rpy"].split(" ")])
            else:
                joint_rpy = np.array([0., 0., 0.])
            joint_name = self.connecting_joint.attrib['name']
            joint_parent = self.connecting_joint.find("parent").attrib["link"]
            assert joint_parent == 'world'
        else:
            joint_type = 'floating'
            if self.initial_pos is not None:
                joint_xyz = self.initial_pos
            else:
                joint_xyz = np.array([0., 0., 0.])
            if self.initial_orn is not None:
                joint_rpy = self.initial_orn
            else:
                joint_rpy = np.array([0., 0., 0.])
            joint_name = None
            joint_parent = None

        # Deal with the joint connecting the embedded urdf to the world link
        joint_frame = np.eye(4)

        # The joint location is given wrt the bounding box center but we need it wrt to the base_link frame
        # scaled_bbxc_in_blf is in object local frame, need to rotate to global (scene) frame
        x, y, z = self.scaled_bbxc_in_blf
        roll, pitch, yaw = joint_rpy
        x, y, z = rotate_vector_3d(
            self.scaled_bbxc_in_blf, roll, pitch, yaw, False)
        joint_xyz += np.array([x, y, z])

        # if the joint is floating, we save the transformation of the floating joint to be used when we load the
        # embedded urdf
        if joint_type == "floating":
            joint_frame = get_transform_from_xyz_rpy(joint_xyz, joint_rpy)
        # if the joint is not floating (fixed), we add the joint and a link to the embedded urdf
        else:
            assert joint_parent == 'world'
            assert joint_type == 'fixed'

            new_joint = ET.SubElement(
                self.object_tree.getroot(), "joint",
                dict([("name", joint_name), ("type", joint_type)]))
            ET.SubElement(
                new_joint, "origin",
                dict([("rpy", "{0:f} {1:f} {2:f}".format(*joint_rpy)),
                      ("xyz", "{0:f} {1:f} {2:f}".format(*joint_xyz))]))
            ET.SubElement(new_joint, "parent",
                          dict([("link", joint_parent)]))
            ET.SubElement(new_joint, "child",
                          dict([("link", self.name)]))
            ET.SubElement(self.object_tree.getroot(), "link",
                          dict([("name", joint_parent)]))

        # Save the transformation internally to be used when loading
        self.joint_frame = joint_frame

    def load_supporting_surfaces(self):
        self.supporting_surfaces = {}

        heights_file = os.path.join(
            self.model_path, 'misc', 'heights_per_link.json')
        if not os.path.isfile(heights_file):
            return

        with open(heights_file, 'r') as f:
            heights = json.load(f)

        original_object_tree = ET.parse(self.filename)
        sub_urdfs = [ET.parse(urdf_path) for urdf_path in self.urdf_paths]
        for predicate in heights:
            height_maps_dir = os.path.join(
                self.model_path,
                'misc', 'height_maps_per_link', '{}'.format(predicate))

            height_maps = {}
            for link_name in heights[predicate]:
                link_dir = os.path.join(height_maps_dir, link_name)

                # Get collision mesh of the link in the original urdf
                link = original_object_tree.find(
                    ".//link[@name='{}']".format(link_name))
                link_col_mesh = link.find('collision/geometry/mesh')
                col_mesh_path = os.path.join(
                    self.model_path,
                    link_col_mesh.attrib['filename'])

                # Try to find the body_id (after splitting) and the new link name (after renaming)
                # by matching the collision mesh file path
                new_link = None
                new_body_id = None
                assert len(sub_urdfs) == len(self.body_ids)
                for sub_urdf, body_id in zip(sub_urdfs, self.body_ids):
                    for link in sub_urdf.findall('link'):
                        link_col_mesh = link.find('collision/geometry/mesh')
                        if link_col_mesh is None:
                            continue
                        if link_col_mesh.attrib['filename'] == col_mesh_path:
                            new_link = link.attrib['name']
                            new_body_id = body_id
                            break
                    if new_link is not None:
                        break

                assert new_link is not None
                new_link_id = link_from_name(new_body_id, new_link)

                height_maps[(new_body_id, new_link_id)] = []

                for i, z_value in enumerate(heights[predicate][link_name]):
                    img_fname = os.path.join(
                        link_dir, link_dir, '{}.png'.format(i))
                    xy_map = cv2.imread(img_fname, 0)
                    height_maps[(new_body_id, new_link_id)].append(
                        (z_value, xy_map))
            self.supporting_surfaces[predicate] = height_maps

    def sample_orientation(self):
        if self.orientations is None:
            raise ValueError('No orientation probabilities set')
        indices = list(range(len(self.orientations)))
        orientations = [np.array(o['rotation']) for o in self.orientations]
        probabilities = [o['prob'] for o in self.orientations]
        variation = [o['variation'] for o in self.orientations]
        probabilities = np.array(probabilities) / np.sum(probabilities)
        chosen_orientation_idx = np.random.choice(indices, p=probabilities)
        chosen_orientation = orientations[chosen_orientation_idx]
        min_rotation = 0.05
        rotation_variance = max(
            variation[chosen_orientation_idx], min_rotation)

        rot_num = np.random.random() * rotation_variance
        rot_matrix = np.array([
            [math.cos(math.pi*rot_num), -math.sin(math.pi*rot_num), 0.0],
            [math.sin(math.pi*rot_num), math.cos(math.pi*rot_num), 0.0],
            [0.0, 0.0, 1.0]])
        rotated_quat = quat_from_matrix(
            matrix_from_quat(chosen_orientation) @ rot_matrix)
        return rotated_quat

    def rename_urdf(self):
        """
        Helper function that renames the file paths in the object urdf
        from relative paths to absolute paths
        """
        base_link_name = get_base_link_name(self.object_tree)

        # Change the links of the added object to adapt to the given name
        for link_emb in self.object_tree.iter('link'):
            # If the original urdf already contains world link, do not rename
            if link_emb.attrib['name'] == 'world':
                pass
            elif link_emb.attrib['name'] == base_link_name:
                # The base_link get renamed as the link tag indicates
                # Just change the name of the base link in the embedded urdf
                link_emb.attrib['name'] = self.name
            else:
                # The other links get also renamed to add the name of the link tag as prefix
                # This allows us to load several instances of the same object
                link_emb.attrib['name'] = self.name + \
                    "_" + link_emb.attrib['name']

        # Change the joints of the added object to adapt them to the given name
        for joint_emb in self.object_tree.iter('joint'):
            # We change the joint name
            joint_emb.attrib["name"] = self.name + \
                "_" + joint_emb.attrib["name"]
            # We change the child link names
            for child_emb in joint_emb.findall('child'):
                # If the original urdf already contains world link, do not rename
                if child_emb.attrib['link'] == 'world':
                    pass
                elif child_emb.attrib['link'] == base_link_name:
                    child_emb.attrib['link'] = self.name
                else:
                    child_emb.attrib['link'] = self.name + \
                        "_" + child_emb.attrib['link']
            # and the parent link names
            for parent_emb in joint_emb.findall('parent'):
                # If the original urdf already contains world link, do not rename
                if parent_emb.attrib['link'] == 'world':
                    pass
                elif parent_emb.attrib['link'] == base_link_name:
                    parent_emb.attrib['link'] = self.name
                else:
                    parent_emb.attrib['link'] = self.name + \
                        "_" + parent_emb.attrib['link']

    def scale_object(self):
        """
        Scale the object according to the given bounding box
        """
        # We need to scale 1) the meshes, 2) the position of meshes, 3) the position of joints, 4) the orientation
        # axis of joints. The problem is that those quantities are given wrt. its parent link frame, and this can be
        # rotated wrt. the frame the scale was given in Solution: parse the kin tree joint by joint, extract the
        # rotation, rotate the scale, apply rotated scale to 1, 2, 3, 4 in the child link frame

        # First, define the scale in each link reference frame
        # and apply it to the joint values
        base_link_name = get_base_link_name(self.object_tree)
        scales_in_lf = {base_link_name: self.scale}
        all_processed = False
        while not all_processed:
            all_processed = True
            for joint in self.object_tree.iter("joint"):
                parent_link_name = joint.find("parent").attrib["link"]
                child_link_name = joint.find("child").attrib["link"]
                if parent_link_name in scales_in_lf and child_link_name not in scales_in_lf:
                    scale_in_parent_lf = scales_in_lf[parent_link_name]
                    # The location of the joint frame is scaled using the scale in the parent frame
                    for origin in joint.iter("origin"):
                        current_origin_xyz = np.array(
                            [float(val) for val in origin.attrib["xyz"].split(" ")])
                        new_origin_xyz = np.multiply(
                            current_origin_xyz, scale_in_parent_lf)
                        new_origin_xyz = np.array(
                            [round_up(val, 10) for val in new_origin_xyz])
                        origin.attrib['xyz'] = ' '.join(
                            map(str, new_origin_xyz))

                    # scale the prismatic joint
                    if joint.attrib['type'] == 'prismatic':
                        limits = joint.findall('limit')
                        assert len(limits) == 1
                        limit = limits[0]
                        axes = joint.findall('axis')
                        assert len(axes) == 1
                        axis = axes[0]
                        axis_np = np.array([
                            float(elem) for elem in axis.attrib['xyz'].split()])
                        major_axis = np.argmax(np.abs(axis_np))
                        # assume the prismatic joint is roughly axis-aligned
                        limit.attrib['upper'] = str(
                            float(limit.attrib['upper']) *
                            scale_in_parent_lf[major_axis])
                        limit.attrib['lower'] = str(
                            float(limit.attrib['lower']) *
                            scale_in_parent_lf[major_axis])

                    # Get the rotation of the joint frame and apply it to the scale
                    if "rpy" in joint.keys():
                        joint_frame_rot = np.array(
                            [float(val) for val in joint.attrib['rpy'].split(" ")])
                        # Rotate the scale
                        scale_in_child_lf = rotate_vector_3d(
                            scale_in_parent_lf, *joint_frame_rot, cck=True)
                        scale_in_child_lf = np.absolute(scale_in_child_lf)
                    else:
                        scale_in_child_lf = scale_in_parent_lf

                    # print("Adding: ", joint.find("child").attrib["link"])

                    scales_in_lf[joint.find("child").attrib["link"]] = \
                        scale_in_child_lf

                    # The axis of the joint is defined in the joint frame, we scale it after applying the rotation
                    for axis in joint.iter("axis"):
                        current_axis_xyz = np.array(
                            [float(val) for val in axis.attrib["xyz"].split(" ")])
                        new_axis_xyz = np.multiply(
                            current_axis_xyz, scale_in_child_lf)
                        new_axis_xyz /= np.linalg.norm(new_axis_xyz)
                        new_axis_xyz = np.array(
                            [round_up(val, 10) for val in new_axis_xyz])
                        axis.attrib['xyz'] = ' '.join(map(str, new_axis_xyz))

                    # Iterate again the for loop since we added new elements to the dictionary
                    all_processed = False

        all_links = self.object_tree.findall('link')
        # compute dynamics properties
        if self.overwrite_inertial and self.category not in ["walls", "floors", "ceilings"]:
            all_links_trimesh = []
            total_volume = 0.0
            for link in all_links:
                meshes = link.findall('collision/geometry/mesh')
                if len(meshes) == 0:
                    all_links_trimesh.append(None)
                    continue
                # assume one collision mesh per link
                assert len(meshes) == 1, (self.filename, link.attrib['name'])
                # check collision mesh path
                collision_mesh_path = os.path.join(
                    meshes[0].attrib['filename'])
                trimesh_obj = trimesh.load(
                    file_obj=collision_mesh_path, force='mesh')
                all_links_trimesh.append(trimesh_obj)
                volume = trimesh_obj.volume
                # a hack to artificially increase the density of the lamp base
                if link.attrib['name'] == base_link_name and base_link_name != 'world':
                    if self.category in ['lamp']:
                        volume *= 10.0
                total_volume += volume

            # avg L x W x H and Weight is given for this object category
            if self.avg_obj_dims is not None:
                avg_density = self.avg_obj_dims['density']

            # otherwise, use the median density across all existing object categories
            else:
                avg_density = 67.0

            # Scale the mass based on bounding box size
            # TODO: how to scale moment of inertia?
            total_mass = avg_density * \
                self.bounding_box[0] * \
                self.bounding_box[1] * self.bounding_box[2]
            # print('total_mass', total_mass)

            density = total_mass / total_volume
            # print('avg density', density)
            for trimesh_obj in all_links_trimesh:
                if trimesh_obj is not None:
                    trimesh_obj.density = density

            assert len(all_links_trimesh) == len(all_links)

        # Now iterate over all links and scale the meshes and positions
        for i, link in enumerate(all_links):
            if self.overwrite_inertial and self.category not in ["walls", "floors", "ceilings"]:
                link_trimesh = all_links_trimesh[i]
                # assign dynamics properties
                inertials = link.findall('inertial')
                if len(inertials) == 0:
                    inertial = ET.SubElement(link, 'inertial')
                else:
                    assert len(inertials) == 1
                    inertial = inertials[0]

                masses = inertial.findall('mass')
                if len(masses) == 0:
                    mass = ET.SubElement(inertial, 'mass')
                else:
                    assert len(masses) == 1
                    mass = masses[0]

                inertias = inertial.findall('inertia')
                if len(inertias) == 0:
                    inertia = ET.SubElement(inertial, 'inertia')
                else:
                    assert len(inertias) == 1
                    inertia = inertias[0]

                origins = inertial.findall('origin')
                if len(origins) == 0:
                    origin = ET.SubElement(inertial, 'origin')
                else:
                    assert len(origins) == 1
                    origin = origins[0]

                if link_trimesh is not None:
                    # a hack to artificially increase the density of the lamp base
                    if link.attrib['name'] == base_link_name and base_link_name != 'world':
                        if self.category in ['lamp']:
                            link_trimesh.density *= 10.0

                    if link_trimesh.is_watertight:
                        center = link_trimesh.center_mass
                    else:
                        center = link_trimesh.centroid

                    # The inertial frame origin will be scaled down below.
                    # Here, it has the value BEFORE scaling
                    # TODO: this is not 100% correct. This assumes collision
                    # mesh has zero origin, which is not always true.
                    origin.attrib['xyz'] = ' '.join(map(str, center))
                    origin.attrib['rpy'] = ' '.join(map(str, [0.0, 0.0, 0.0]))

                    mass.attrib['value'] = str(round_up(link_trimesh.mass, 10))
                    moment_of_inertia = link_trimesh.moment_inertia
                    inertia.attrib['ixx'] = str(moment_of_inertia[0][0])
                    inertia.attrib['ixy'] = str(moment_of_inertia[0][1])
                    inertia.attrib['ixz'] = str(moment_of_inertia[0][2])
                    inertia.attrib['iyy'] = str(moment_of_inertia[1][1])
                    inertia.attrib['iyz'] = str(moment_of_inertia[1][2])
                    inertia.attrib['izz'] = str(moment_of_inertia[2][2])
                else:
                    # empty link that does not have any mesh
                    origin.attrib['xyz'] = ' '.join(map(str, [0.0, 0.0, 0.0]))
                    origin.attrib['rpy'] = ' '.join(map(str, [0.0, 0.0, 0.0]))
                    mass.attrib['value'] = str(0.0)
                    inertia.attrib['ixx'] = str(0.0)
                    inertia.attrib['ixy'] = str(0.0)
                    inertia.attrib['ixz'] = str(0.0)
                    inertia.attrib['iyy'] = str(0.0)
                    inertia.attrib['iyz'] = str(0.0)
                    inertia.attrib['izz'] = str(0.0)

            scale_in_lf = scales_in_lf[link.attrib["name"]]
            # Apply the scale to all mesh elements within the link (original scale and origin)
            for mesh in link.iter("mesh"):
                if "scale" in mesh.attrib:
                    mesh_scale = np.array(
                        [float(val) for val in mesh.attrib["scale"].split(" ")])
                    new_scale = np.multiply(mesh_scale, scale_in_lf)
                    new_scale = np.array([round_up(val, 10)
                                          for val in new_scale])
                    mesh.attrib['scale'] = ' '.join(map(str, new_scale))
                else:
                    new_scale = np.array([round_up(val, 10)
                                          for val in scale_in_lf])
                    mesh.set('scale', ' '.join(map(str, new_scale)))

            for box in link.iter("box"):
                if "size" in box.attrib:
                    box_scale = np.array(
                        [float(val) for val in box.attrib["size"].split(" ")])
                    new_scale = np.multiply(box_scale, scale_in_lf)
                    new_scale = np.array([round_up(val, 10)
                                          for val in new_scale])
                    box.attrib['size'] = ' '.join(map(str, new_scale))

            for origin in link.iter("origin"):
                origin_xyz = np.array(
                    [float(val) for val in origin.attrib["xyz"].split(" ")])
                new_origin_xyz = np.multiply(origin_xyz, scale_in_lf)
                new_origin_xyz = np.array(
                    [round_up(val, 10) for val in new_origin_xyz])
                origin.attrib['xyz'] = ' '.join(map(str, new_origin_xyz))

    def remove_floating_joints(self, folder=None):
        """
        Split a single urdf to multiple urdfs if there exist floating joints
        """
        if folder is None:
            timestr = time.strftime("%Y%m%d-%H%M%S")
            folder = os.path.join(
                gibson2.ig_dataset_path, "scene_instances",
                '{}_{}_{}'.format(timestr, random.getrandbits(64), os.getpid()))
            os.makedirs(folder, exist_ok=True)

        # Deal with floating joints inside the embedded urdf
        file_prefix = os.path.join(folder, self.name)
        urdfs_no_floating = \
            save_urdfs_without_floating_joints(self.object_tree,
                                               file_prefix)

        # append a new tuple of file name of the instantiated embedded urdf
        # and the transformation (!= identity if its connection was floating)
        for i, urdf in enumerate(urdfs_no_floating):
            self.urdf_paths.append(urdfs_no_floating[urdf][0])
            transformation = np.dot(
                self.joint_frame, urdfs_no_floating[urdf][1])
            self.poses.append(transformation)
            self.is_fixed.append(urdfs_no_floating[urdf][2])
            if urdfs_no_floating[urdf][3]:
                self.main_body = i

    def randomize_texture(self):
        """
        Randomize texture and material for each link / visual shape
        """
        for material in self.materials:
            material.randomize()
        self.update_friction()

    def update_friction(self):
        """
        Update the surface lateral friction for each link based on its material
        """
        if self.material_to_friction is None:
            return
        for i in range(len(self.urdf_paths)):
            # if the sub URDF does not have visual meshes
            if len(self.visual_mesh_to_material[i]) == 0:
                continue
            body_id = self.body_ids[i]
            sub_urdf_tree = ET.parse(self.urdf_paths[i])

            for j in np.arange(-1, p.getNumJoints(body_id)):
                # base_link
                if j == -1:
                    link_name = p.getBodyInfo(body_id)[0].decode('UTF-8')
                else:
                    link_name = p.getJointInfo(body_id, j)[12].decode('UTF-8')
                link = sub_urdf_tree.find(
                    ".//link[@name='{}']".format(link_name))
                link_materials = []
                for visual_mesh in link.findall('visual/geometry/mesh'):
                    link_materials.append(
                        self.visual_mesh_to_material[i][visual_mesh.attrib['filename']])
                link_frictions = []
                for link_material in link_materials:
                    if link_material.random_class is None:
                        friction = 0.5
                    elif link_material.random_class not in self.material_to_friction:
                        friction = 0.5
                    else:
                        friction = self.material_to_friction.get(
                            link_material.random_class, 0.5)
                    link_frictions.append(friction)
                link_friction = np.mean(link_frictions)
                p.changeDynamics(body_id, j, lateralFriction=link_friction)

    def prepare_texture(self):
        """
        Set up mapping from visual meshes to randomizable materials
        """
        for _ in range(len(self.urdf_paths)):
            self.visual_mesh_to_material.append({})

        if self.category in ["walls", "floors", "ceilings"]:
            material_groups_file = os.path.join(
                self.model_path, 'misc', '{}_material_groups.json'.format(self.category))
        else:
            material_groups_file = os.path.join(
                self.model_path, 'misc', 'material_groups.json')

        assert os.path.isfile(material_groups_file), \
            'cannot find material group: {}'.format(material_groups_file)
        with open(material_groups_file) as f:
            material_groups = json.load(f)

        # create randomized material for each material group
        all_material_categories = material_groups[0]
        all_materials = {}
        for key in all_material_categories:
            all_materials[int(key)] = \
                RandomizedMaterial(all_material_categories[key])

        # make visual mesh file path absolute
        visual_mesh_to_idx = material_groups[1]
        for old_path in list(visual_mesh_to_idx.keys()):
            new_path = os.path.join(
                self.model_path, 'shape', 'visual', old_path)
            visual_mesh_to_idx[new_path] = visual_mesh_to_idx[old_path]
            del visual_mesh_to_idx[old_path]

        # check each visual object belongs to which sub URDF in case of splitting
        for i, urdf_path in enumerate(self.urdf_paths):
            sub_urdf_tree = ET.parse(urdf_path)
            for visual_mesh_path in visual_mesh_to_idx:
                # check if this visual object belongs to this URDF
                if sub_urdf_tree.find(".//mesh[@filename='{}']".format(visual_mesh_path)) is not None:
                    self.visual_mesh_to_material[i][visual_mesh_path] = \
                        all_materials[visual_mesh_to_idx[visual_mesh_path]]

        self.materials = list(all_materials.values())

        friction_json = os.path.join(
            gibson2.ig_dataset_path, 'materials', 'material_friction.json')
        if os.path.isfile(friction_json):
            with open(friction_json) as f:
                self.material_to_friction = json.load(f)

    def _load(self):
        """
        Load the object into pybullet and set it to the correct pose
        """
        for idx in range(len(self.urdf_paths)):
            logging.info("Loading " + self.urdf_paths[idx])
            body_id = p.loadURDF(self.urdf_paths[idx])
            # flags=p.URDF_USE_MATERIAL_COLORS_FROM_MTL)
            transformation = self.poses[idx]
            pos = transformation[0:3, 3]
            orn = np.array(quatXYZWFromRotMat(transformation[0:3, 0:3]))
            logging.info("Moving URDF to (pos,ori): " +
                         np.array_str(pos) + ", " + np.array_str(orn))
            dynamics_info = p.getDynamicsInfo(body_id, -1)
            inertial_pos, inertial_orn = dynamics_info[3], dynamics_info[4]
            pos, orn = p.multiplyTransforms(
                pos, orn, inertial_pos, inertial_orn)
            p.resetBasePositionAndOrientation(body_id, pos, orn)
            p.changeDynamics(
                body_id, -1,
                activationState=p.ACTIVATION_STATE_ENABLE_SLEEPING)

            for j in range(p.getNumJoints(body_id)):
                info = p.getJointInfo(body_id, j)
                jointType = info[2]
                if jointType in [p.JOINT_REVOLUTE, p.JOINT_PRISMATIC]:
                    p.setJointMotorControl2(
                        body_id, j, p.VELOCITY_CONTROL,
                        targetVelocity=0.0, force=self.joint_friction)
            self.body_ids.append(body_id)

        self.load_supporting_surfaces()

        return self.body_ids

    def force_wakeup(self):
        """
        Force wakeup sleeping objects
        """
        for body_id in self.body_ids:
            for joint_id in range(p.getNumJoints(body_id)):
                p.changeDynamics(body_id, joint_id,
                                 activationState=p.ACTIVATION_STATE_WAKE_UP)
            p.changeDynamics(body_id, -1,
                             activationState=p.ACTIVATION_STATE_WAKE_UP)

    def reset(self):
        """
        Reset the object to its original pose and joint configuration
        """
        for idx in range(len(self.body_ids)):
            body_id = self.body_ids[idx]
            transformation = self.poses[idx]
            pos = transformation[0:3, 3]
            orn = np.array(quatXYZWFromRotMat(transformation[0:3, 0:3]))
            logging.info("Resetting URDF to (pos,ori): " +
                         np.array_str(pos) + ", " + np.array_str(orn))
            dynamics_info = p.getDynamicsInfo(body_id, -1)
            inertial_pos, inertial_orn = dynamics_info[3], dynamics_info[4]
            pos, orn = p.multiplyTransforms(
                pos, orn, inertial_pos, inertial_orn)
            p.resetBasePositionAndOrientation(body_id, pos, orn)

            # reset joint position to 0.0
            for j in range(p.getNumJoints(body_id)):
                info = p.getJointInfo(body_id, j)
                jointType = info[2]
                if jointType in [p.JOINT_REVOLUTE, p.JOINT_PRISMATIC]:
                    p.resetJointState(
                        body_id, j, targetValue=0.0, targetVelocity=0.0)
                    p.setJointMotorControl2(
                        body_id, j, p.VELOCITY_CONTROL,
                        targetVelocity=0.0, force=self.joint_friction)

    def get_position(self):
        """
        Get object position

        :return: position in xyz
        """
        body_id = self.get_body_id()
        if self.is_fixed[self.main_body] or p.getBodyInfo(body_id)[0].decode('utf-8') == 'world':
            pos, _ = p.getLinkState(body_id, 0)[0:2]
        else:
            pos, _ = p.getBasePositionAndOrientation(body_id)
        return pos

    def get_orientation(self):
        """
        Get object orientation

        :return: quaternion in xyzw
        """
        body_id = self.get_body_id()
        if self.is_fixed[self.main_body] or p.getBodyInfo(body_id)[0].decode('utf-8') == 'world':
            _, orn = p.getLinkState(body_id, 0)[0:2]
        else:
            _, orn = p.getBasePositionAndOrientation(body_id)
        return orn

    def get_position_orientation(self):
        """
        Get object position and orientation

        :return: position in xyz
        :return: quaternion in xyzw
        """
        body_id = self.get_body_id()
        if self.is_fixed[self.main_body] or p.getBodyInfo(body_id)[0].decode('utf-8') == 'world':
            pos, orn = p.getLinkState(body_id, 0)[0:2]
        else:
            pos, orn = p.getBasePositionAndOrientation(body_id)
        return pos, orn

    def set_position(self, pos):
        """
        Set object position

        :param pos: position in xyz
        """
        body_id = self.get_body_id()
        if self.is_fixed[self.main_body] or p.getBodyInfo(body_id)[0].decode('utf-8') == 'world':
            logging.warning('cannot set_position for fixed objects')
        else:
            _, old_orn = p.getBasePositionAndOrientation(body_id)
            p.resetBasePositionAndOrientation(body_id, pos, old_orn)

    def set_orientation(self, orn):
        """
        Set object orientation

        :param orn: quaternion in xyzw
        """
        body_id = self.get_body_id()
        if self.is_fixed[self.main_body] or p.getBodyInfo(body_id)[0].decode('utf-8') == 'world':
            logging.warning('cannot set_orientation for fixed objects')
        else:
            old_pos, _ = p.getBasePositionAndOrientation(body_id)
            p.resetBasePositionAndOrientation(body_id, old_pos, orn)

    def set_position_orientation(self, pos, orn):
        """
        Set object position and orientation
        :param pos: position in xyz
        :param orn: quaternion in xyzw
        """
        body_id = self.get_body_id()
        if self.is_fixed[self.main_body] or p.getBodyInfo(body_id)[0].decode('utf-8') == 'world':
            logging.warning(
                'cannot set_position_orientation for fixed objects')
        else:
            p.resetBasePositionAndOrientation(body_id, pos, orn)

    def get_body_id(self):
        return self.body_ids[self.main_body]

    def add_meta_links(self, meta_links):
        """
        Adds the meta links (e.g. heating element position, water source position) from the metadata file
        into the URDF tree for this object prior to loading.

        :param meta_links: Dictionary of meta links in the form of {link_name: [linkX, linkY, linkZ]}
        :return: None.
        """
        for meta_link_name, offset in meta_links.items():
            add_fixed_link(self.object_tree, meta_link_name, offset)<|MERGE_RESOLUTION|>--- conflicted
+++ resolved
@@ -98,11 +98,8 @@
                  texture_randomization=False,
                  overwrite_inertial=True,
                  scene_instance_folder=None,
-<<<<<<< HEAD
-                 tasknet_object_scope=None
-=======
-                 visualize_primitives = False,
->>>>>>> 171a324a
+                 tasknet_object_scope=None,
+                 visualize_primitives=False,
                  ):
         """
         :param filename: urdf file path of that object model
@@ -121,11 +118,8 @@
         :param texture_randomization: whether to enable texture randomization
         :param overwrite_inertial: whether to overwrite the inertial frame of the original URDF using trimesh + density estimate
         :param scene_instance_folder: scene instance folder to split and save sub-URDFs
-<<<<<<< HEAD
         :param tasknet_object_scope: tasknet object scope name, e.g. chip.n.04_2
-=======
         :param visualize_primitives: whether to render geometric primitives
->>>>>>> 171a324a
         """
         super(URDFObject, self).__init__()
 
