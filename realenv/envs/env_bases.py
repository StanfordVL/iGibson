## Issue related to time resolution/smoothness
#  http://bulletphysics.org/mediawiki-1.5.8/index.php/Stepping_The_World

from realenv.core.physics.scene_building import SinglePlayerBuildingScene
from realenv.core.physics.scene_stadium import SinglePlayerStadiumScene
import pybullet as p
import time
import random
import zmq
import math
import argparse
import os
import json
import numpy as np
from transforms3d import euler, quaternions
from realenv import configs
from realenv.core.physics.physics_object import PhysicsObject
from realenv.core.render.profiler import Profiler
from realenv.configs import *
import gym, gym.spaces, gym.utils, gym.utils.seeding
import sys


class BaseEnv(gym.Env):
    """
    Base class for loading environments in a Scene.
    Handles scene loading, robot loading, pybullet client setting,
        camera setting

    These environments create single-player scenes and behave like normal Gym environments.
    Multiplayer is not yet supported
    """

    metadata = {
        'render.modes': ['human', 'rgb_array'],
        'video.frames_per_second': 60
        }

    def __init__(self, scene_type):
        ## Properties already instantiated from SensorEnv/CameraEnv
        #   @self.human
        #   @self.robot
        
        #self.physicsClientId = p.connect(p.SHARED_MEMORY)
        if configs.DISPLAY_UI:
            self.physicsClientId = p.connect(p.DIRECT)
        elif (self.human):
            self.physicsClientId = p.connect(p.GUI)
            if MAKE_VIDEO:
                #self.set_window(-1, -1, 1024, 512)
                self.set_window(-1, -1, 512, 512)
        else:
            self.physicsClientId = p.connect(p.DIRECT)

        self.camera = Camera()
        self._seed()
        self._cam_dist = 3
        self._cam_yaw = 0
        self._cam_pitch = -30
        self._render_width = self.windowsz
        self._render_height = self.windowsz
<<<<<<< HEAD
        self.scene_type = scene_type

        '''
        if configs.UI_MODE == configs.UI_ONE:
            self._render_width = 512
            self._render_height = 512
        '''
        self.scene = None


    def create_scene(self):
        if self.scene is not None:
            return
        if self.scene_type == "stadium":
=======

        if scene_type == "stadium":
>>>>>>> 71109354
            self.scene = self.create_single_player_stadium_scene()
        elif scene_type == "building":
            self.scene = self.create_single_player_building_scene()
        else:
            raise AssertionError()
        self.robot.scene = self.scene
    
    def create_single_player_building_scene(self):
        return SinglePlayerBuildingScene(self.robot, model_id=self.model_id, gravity=9.8, timestep=self.timestep, frame_skip=self.frame_skip)
        
    def create_single_player_stadium_scene(self):
        return SinglePlayerStadiumScene(self.robot, gravity=9.8, timestep=self.timestep, frame_skip=self.frame_skip)


    def configure(self, args):
        self.robot.args = args
    
    def _seed(self, seed=None):
        self.np_random, seed = gym.utils.seeding.np_random(seed)
        self.robot.np_random = self.np_random # use the same np_randomizer for robot as for env
        return [seed]

    def _reset(self):
        p.configureDebugVisualizer(p.COV_ENABLE_GUI,0)
        p.configureDebugVisualizer(p.COV_ENABLE_KEYBOARD_SHORTCUTS, 0)
        p.configureDebugVisualizer(p.COV_ENABLE_MOUSE_PICKING, 1)
        p.configureDebugVisualizer(p.COV_ENABLE_SHADOWS, 1)
        #p.configureDebugVisualizer(p.COV_ENABLE_TINY_RENDERER, 1)
        p.configureDebugVisualizer(p.COV_ENABLE_RENDERING, 1)
    
        #visualid = p.createVisualShape(p.GEOM_MESH, fileName=os.path.join(pybullet_data.getDataPath(), 'cube.obj'),
        #                               meshScale=[0.3, 0.3, 0.3], rgbaColor=[1, 0, 0, 0.7])
        #physicsid = p.createMultiBody(baseVisualShapeIndex=visualid, baseCollisionShapeIndex=-1, basePosition=[0, 0, 2])
        #keep code here for reference

        self.frame = 0
        self.done = 0
        self.reward = 0
        dump = 0
        ## TODO(hzyjerry): toggle for hard_reset: reload robot
        state = self.robot.reset()
        self.scene.episode_restart()
        return state

    def _render(self, mode, close):        
        base_pos=[0,0,0]
        if (hasattr(self,'robot')):
            if (hasattr(self.robot,'body_xyz')):
                base_pos = self.robot.body_xyz
        
        view_matrix = p.computeViewMatrixFromYawPitchRoll(
            cameraTargetPosition=base_pos,
            distance=self._cam_dist,
            yaw=self._cam_yaw,
            pitch=self._cam_pitch,
            roll=0,
            upAxisIndex=2)
        proj_matrix = p.computeProjectionMatrixFOV(
            fov=60, aspect=float(self._render_width)/self._render_height,
            nearVal=0.1, farVal=100.0)
        (_, _, px, _, _) = p.getCameraImage(
        width=self._render_width, height=self._render_height, viewMatrix=view_matrix,
            projectionMatrix=proj_matrix,
            renderer=p.ER_BULLET_HARDWARE_OPENGL
            )
        rgb_array = np.array(px)
        rgb_array = rgb_array[:, :, :3]
        return rgb_array

    def render_physics(self):        
        robot_pos, _ = p.getBasePositionAndOrientation(self.robot_tracking_id)
        
        view_matrix = p.computeViewMatrixFromYawPitchRoll(
            cameraTargetPosition=robot_pos,
            distance=self.tracking_camera["distance"],
            yaw=self.tracking_camera["yaw"],
            pitch=self.tracking_camera["pitch"],
            roll=0,
            upAxisIndex=2)
        proj_matrix = p.computeProjectionMatrixFOV(
            fov=60, aspect=float(self._render_width)/self._render_height,
            nearVal=0.1, farVal=100.0)
        (_, _, px, _, _) = p.getCameraImage(
        width=self._render_width, height=self._render_height, viewMatrix=view_matrix,
            projectionMatrix=proj_matrix,
            renderer=p.ER_BULLET_HARDWARE_OPENGL
            )
        rgb_array = np.array(px)
        rgb_array = rgb_array[:, :, :3]
        return rgb_array


    def render_map(self):
        base_pos=[0, 0, -3]
        if (hasattr(self,'robot')):
            if (hasattr(self.robot,'body_xyz')):
                base_pos[0] = self.robot.body_xyz[0]
                base_pos[1] = self.robot.body_xyz[1]
        
        view_matrix = p.computeViewMatrixFromYawPitchRoll(
            cameraTargetPosition=base_pos,
            distance=35,
            yaw=0,
            pitch=-89,
            roll=0,
            upAxisIndex=2)
        proj_matrix = p.computeProjectionMatrixFOV(
            fov=60, aspect=float(self._render_width)/self._render_height,
            nearVal=0.1, farVal=100.0)
        (_, _, px, _, _) = p.getCameraImage(
        width=self._render_width, height=self._render_height, viewMatrix=view_matrix,
            projectionMatrix=proj_matrix,
            renderer=p.ER_BULLET_HARDWARE_OPENGL
            )
        rgb_array = np.array(px)
        rgb_array = rgb_array[:, :, :3]
        return rgb_array

    def get_action_dim(self):
        return len(self.robot.ordered_joints)

    def get_observation_dim(self):
        return 1

    def _close(self):
        if (self.physicsClientId>=0):
            p.disconnect(self.physicsClientId)
            self.physicsClientId = -1
    
    def set_window(self, posX, posY, sizeX, sizeY):
        values = {      
            'name': "Robot",  
            'gravity': 0,
            'posX': int(posX),
            'posY': int(posY),
            'sizeX': int(sizeX),
            'sizeY': int(sizeY)
        }
        cmd = 'wmctrl -r \"Bullet Physics\" -e {gravity},{posX},{posY},{sizeX},{sizeY}'.format(**values)
        os.system(cmd)

        cmd = "xdotool search --name \"Bullet Physics\" set_window --name \"Robot's world\""
        os.system(cmd)

    def HUD(self, state, a, done):
        pass


class Camera:
    def __init__(self):
        pass

    def move_and_look_at(self,i,j,k,x,y,z):
        lookat = [x,y,z]
        distance = 10
        yaw = 10
        if MAKE_VIDEO:
            p.resetDebugVisualizerCamera(distance, yaw, -20, lookat)

<|MERGE_RESOLUTION|>--- conflicted
+++ resolved
@@ -59,9 +59,7 @@
         self._cam_pitch = -30
         self._render_width = self.windowsz
         self._render_height = self.windowsz
-<<<<<<< HEAD
         self.scene_type = scene_type
-
         '''
         if configs.UI_MODE == configs.UI_ONE:
             self._render_width = 512
@@ -74,10 +72,6 @@
         if self.scene is not None:
             return
         if self.scene_type == "stadium":
-=======
-
-        if scene_type == "stadium":
->>>>>>> 71109354
             self.scene = self.create_single_player_stadium_scene()
         elif scene_type == "building":
             self.scene = self.create_single_player_building_scene()
