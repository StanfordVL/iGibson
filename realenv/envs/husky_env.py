--- conflicted
+++ resolved
@@ -259,11 +259,7 @@
     """
     def __init__(self, human=True, timestep=HUMANOID_TIMESTEP,
                  frame_skip=HUMANOID_FRAMESKIP, is_discrete=False,
-<<<<<<< HEAD
-                 gpu_count=0, scene_type="building", mode = 'SENSOR', use_filler=True, resolution = "NORMAL"):
-=======
                  gpu_count=0, scene_type="building", mode = 'SENSOR', use_filler=True, resolution = "SMALL"):
->>>>>>> 684bb0f1
 
         target_orn, target_pos = INITIAL_POSE["husky"][configs.FETCH_MODEL_ID][-1]
         initial_orn, initial_pos = configs.INITIAL_POSE["husky"][configs.FETCH_MODEL_ID][0]
@@ -273,10 +269,6 @@
         self.frame_skip = frame_skip
         self.model_id = configs.FETCH_MODEL_ID
         ## Mode initialized with mode=SENSOR
-<<<<<<< HEAD
-
-        self.tracking_camera = tracking_camera
-=======
         self.tracking_camera = tracking_camera
 
         self.robot = Husky(
@@ -285,24 +277,6 @@
             initial_orn=initial_orn,
             target_pos=target_pos,
             resolution=resolution)
-
-        CameraRobotEnv.__init__(
-            self,
-            mode,
-            gpu_count,
-            scene_type="building",
-            use_filler=use_filler)
-        self.flag_timeout = 1
-
->>>>>>> 684bb0f1
-
-        self.robot = Husky(
-            is_discrete,
-            initial_pos=initial_pos,
-            initial_orn=initial_orn,
-            target_pos=target_pos,
-            resolution=resolution)
-
 
         CameraRobotEnv.__init__(
             self,
