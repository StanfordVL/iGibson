--- conflicted
+++ resolved
@@ -449,13 +449,10 @@
         self.colisionid = p.createCollisionShape(p.GEOM_MESH, fileName=os.path.join(pybullet_data.getDataPath(), 'cube.obj'), meshScale=[0.2, 0.5, 0.2])
 
         self.lastid = None
-<<<<<<< HEAD
 
         self.obstacle_dist = 100
 
-=======
-        
->>>>>>> 9e5821e6
+
     def _reset(self):
         obs = CameraRobotEnv._reset(self)
         return obs
@@ -502,16 +499,12 @@
 
         potential_old = self.potential
         self.potential = self.robot.calc_potential()
-<<<<<<< HEAD
         if self.flag_timeout > 225:
             progress = 0
         else:
             progress = float(self.potential - potential_old)
 
-        #print(a)
-=======
-        progress = float(self.potential - potential_old)
->>>>>>> 9e5821e6
+
 
         if not a is None:
             electricity_cost = self.electricity_cost * float(np.abs(
