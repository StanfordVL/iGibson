#!/usr/bin/env python

from gibson2.simulator import Simulator
from gibson2.scenes.igibson_indoor_scene import InteractiveIndoorScene
from gibson2.utils.utils import parse_config
from gibson2.utils.assets_utils import get_ig_scene_non_colliding_seeds
import os
import gibson2
import time
import random


def test_import_igsdf():
    seeds = get_ig_scene_non_colliding_seeds('Rs')
    random.seed(seeds[0])
    config = parse_config(os.path.join(gibson2.root_path, '../test/test.yaml'))
<<<<<<< HEAD
    scene = InteractiveIndoorScene('Rs', texture_randomization=False, object_randomization=True)
=======
    scene = InteractiveIndoorScene(
        'Rs', texture_randomization=False, object_randomization=True)
>>>>>>> 3332f2ba
    s = Simulator(mode='headless', image_width=512,
                  image_height=512, device_idx=0)
    s.import_ig_scene(scene)

    s.renderer.use_pbr(use_pbr=True, use_pbr_mapping=True)
    for i in range(10):
        # if i % 100 == 0:
        #     scene.randomize_texture()
        start = time.time()
        s.step()
        end = time.time()
        print("Elapsed time: ", end - start)
        print("Frequency: ", 1 / (end - start))

    s.disconnect()
    print("end")


def main():
    test_import_igsdf()


if __name__ == "__main__":
    main()<|MERGE_RESOLUTION|>--- conflicted
+++ resolved
@@ -12,14 +12,8 @@
 
 def test_import_igsdf():
     seeds = get_ig_scene_non_colliding_seeds('Rs')
-    random.seed(seeds[0])
-    config = parse_config(os.path.join(gibson2.root_path, '../test/test.yaml'))
-<<<<<<< HEAD
-    scene = InteractiveIndoorScene('Rs', texture_randomization=False, object_randomization=True)
-=======
     scene = InteractiveIndoorScene(
-        'Rs', texture_randomization=False, object_randomization=True)
->>>>>>> 3332f2ba
+        'Rs', texture_randomization=False, object_randomization=False, seed=seeds[0])
     s = Simulator(mode='headless', image_width=512,
                   image_height=512, device_idx=0)
     s.import_ig_scene(scene)
@@ -35,7 +29,6 @@
         print("Frequency: ", 1 / (end - start))
 
     s.disconnect()
-    print("end")
 
 
 def main():
